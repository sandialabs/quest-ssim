"""Core classes and functions for the user interface."""
from __future__ import annotations

import csv
import enum
import functools
import hashlib
import itertools
import json
import logging
import os
import shutil
import subprocess
import tempfile
from collections.abc import Iterable
from copy import copy, deepcopy
from os import makedirs, path
from pathlib import Path, PurePosixPath
from typing import Optional

import matplotlib.pyplot as plt
import pandas as pd
import pkg_resources
import tomli

from ssim import dssutil, grid
from ssim.metrics import MetricManager, MetricTimeAccumulator
from ssim.opendss import DSSModel

# To Do
#
# 1. Add attributes to Project that will be used to generate Configurations
#    - iterator over storage sizes
#    - iterator over storage locations
#    - set of metrics for all configurations
#    - how is each storage device controlled?
# 1.5. Generic MetricConfiguration class?
# 2. Add basic Configuration implementation
# 3. Implement Configuration.evaluate()

def __eq_maybe_none(v1, v2) -> bool:
    """Compares two objects for equality where 0, 1, or both of the arguments
    may be None.

    Parameters
    ----------
    v1:
        The first of two objects to compare.  This argument may be None.
    v2:
        The second of the two objects to compare.  This argument may be None.

    Return
    ------
    bool:
        True if both arguments are None.  False if 1 is None and the other is
        not. Otherwise, the result of v1 == v2.
    """
    if v1 is None:
        return v2 is None

    if v2 is None:
        return False  # we already know v1 is not None.

    return v1 == v2


def _is_float(s):
    try:
        _ = float(s)
        return True
    except ValueError:
        return False


_DEFAULT_RELIABILITY = {
    # "seed": 1234567,
    "line": {
        "enabled": False
    },
    "switch": {
        "enabled": False
    },
    "generator": {
        "enabled": False,
        "aging": {
            "enabled": False
        },
        "operating_wear_out": {
            "enabled": False
        }
    }
}


logger = logging.getLogger(__name__)


class ProjectCheckpoint:
    """A self-contained copy of a project with a version number.

    Parameters
    ----------
    project : Project
        The project instance being checkpointed.
    version_manager : VersionManager
        A version manager pointing to the directory where the checkpoint is to
        be saved.
    """

    def __init__(self, project: Project, version_manager: VersionManager):
        self.project = copy(project)
        self._project_hash = hash(self.project)
        self.version_manager = version_manager
        self.checkpoint_dir = version_manager.checkpoint_dir(self._project_hash)

    @property
    def grid_model_dir(self):
        return self.checkpoint_dir / "grid_model"

    def save(self):
        """Save the project checkpoint.

        The checkpoint is saved in the directory specified by the
        :py:class:`VersionManager`.
        """
        os.makedirs(self.checkpoint_dir, exist_ok=True)
        self.project.export_grid_model(self.grid_model_dir)
        self.project.set_grid_model(str(os.path.abspath(self.grid_model_dir / "master.DSS")))
        self.project.version = self.version_manager.version(self._project_hash)
        with open(self.checkpoint_dir / "project.toml", "w") as f:
            f.write(self.project.write_toml())

    @classmethod
    def version(cls, p):
        with open(os.path.join(p, "project.toml"), "rb") as f:
            try:
                proj = tomli.load(f)
            except tomli.TOMLDecodeError:
                return None
            return proj.get("version")

    def configurations(self):
        return self.project.configurations()

    def results(self):
        return self.project.results()


class VersionManager:
    """Manage multiple versions of a project.

    This class is responsible for identifying version numbers and for
    saving checkpoints of project versions in a standard directory
    structure.

    Parameters
    ----------
    basedir : str
        Path to the directory where project checkpoints are saved.
    """

    def __init__(self, basedir="."):
        self.basedir = basedir

    def checkpoint_dir(self, project_hash):
        """Return the checkpoint directory for `project_hash`."""
        h = f"{project_hash:x}"
        return Path(os.path.join(self.basedir, h))

    def is_checkpointed(self, project_hash):
        """Return True if a checkpoint project version with hash `project_hash`
        exists."""
        if os.path.exists(
            os.path.join(self.checkpoint_dir(project_hash), "project.toml")
        ):
            return True
        return False

    def _get_version(self, name):
        p = os.path.join(self.basedir, name)
        if not os.path.isdir(p):
            return None
        try:
            return ProjectCheckpoint.version(p)
        except FileNotFoundError:
            return None

    @property
    def all_versions(self):
        """A dictionary mapping checkpointed hashes to version numbers."""
        versions = {}
        if not os.path.exists(self.basedir):
            return versions
        for p in os.listdir(self.basedir):
            v = self._get_version(p)
            if v is not None:
                versions[int(p, 16)] = v
        return versions

    def version(self, project_hash):
        """Return the version number of the project.

        If the project has not been checkpointed, the version number
        will be one more than the largest checkpointed version.

        Parameters
        ----------
        project : Project
        """
        if not self.is_checkpointed(project_hash):
            return max((0, *self.all_versions.values())) + 1
        return self.all_versions[project_hash]


class Project:
    """A set of grid configurations that make up a complete study."""

    def __init__(self, name: str, version=1):
        self.name = name
        self.sim_duration = 24
        self._grid_model_path = None
        self._grid_model = None
        self._input_file_path = None
        self._workdir = "."
        self.storage_devices = []
        self.pvsystems = []
        self._metricMgrs = {}
        self.reliability_params = _DEFAULT_RELIABILITY
        self.version = version
        self._version_manager = VersionManager(os.path.join(self._workdir, name))
        self._current_checkpoint = None

    def __eq__(self, other):

        # Should input file path be included?  Maybe not.
        if self.name != other.name or \
            not __eq_maybe_none(self._grid_model_path == other._grid_model_path) or \
            not __eq_maybe_none(self._workdir == other._workdir):  # or \
            # not __eq_maybe_none(self._input_file_path == other._input_file_path):
            return False;

        if len(self.storage_devices) != len(other.storage_devices): return False
        if len(self.pvsystems) != len(other.pvsystems): return False
        if len(self._metricMgrs) != len(other._metricMgrs): return False

        for so in self.storage_devices:
            if not so in other.storage_devices: return False

        for pv in self.pvsystems:
            if not pv in other.pvsystems: return False

        for k, v in self._metricMgrs:
            if k not in other._metricMgrs: return False
            if v != other._metricMgrs[k]: return False

        return True

    def __hash__(self):
        """Produces a hash value for this instance of a Project.

        This only takes into account the core properties of the object, not
        values that store current state during usage.  This is so that inputs
        can be found to be equal or not based only on object "genetics".

        The value produced will be consistent across multiple invocations of
        the python interpreter (non-salted).
        """
        m = hashlib.sha256()

        m.update(self.name.encode())

        if self._grid_model is not None:
            m.update(self._model_fingerprint.encode())
        elif self._grid_model_path is not None:
            m.update(self._grid_model_path.encode())
            
        if self._workdir is not None:
            m.update(self._workdir.encode())

        self.storage_devices.sort(key=lambda x: x.name)
        for so in self.storage_devices:
            m.update(repr(hash(so)).encode())

        self.pvsystems.sort(key=lambda x: x.name)
        for pv in self.pvsystems:
            m.update(repr(hash(pv)).encode())

        for k, v in sorted(self._metricMgrs.items()):
            m.update(k.encode())
            m.update(repr(hash(v)).encode())

        h = m.digest()
        return int.from_bytes(h, byteorder='big', signed=False)

    def export_grid_model(self, dest):
        self._grid_model.export_model(dest)

    @property
    def current_checkpoint(self):
        if self._current_checkpoint is None:
            self._current_checkpoint = ProjectCheckpoint(
                self, self._version_manager)
        if hash(self) != hash(self._current_checkpoint.project):
            self._current_checkpoint = ProjectCheckpoint(
                self, self._version_manager)
        return self._current_checkpoint

    def save_checkpoint(self):
        """Save a checkpoint of the current project state.

        If a checkpoint matching this project version already exists in the
        output directory then this has no effect.
        """
        h = hash(self)
        checkpoint = ProjectCheckpoint(self, self._version_manager)
        self._current_checkpoint = checkpoint
        if self._version_manager.is_checkpointed(h):
            return checkpoint
        checkpoint.save()
        return checkpoint

    def load_toml_file(self, filename: str):
        """Reads data for this Project from the supplied TOML file.

        Parameters
        ----------
        filename: str
            The full path to the TOML file from which input is to be loaded.
        """
        self._input_file_path = filename
        self.clear_metrics()
        self.clear_options()
        self.clear_pv()

        with open(filename, 'r') as f:
            toml = f.read()

        tdat = tomli.loads(toml)
        self.read_toml(tdat)

    def results(self):
        """Return a :py:class:`ProjectResults` object for the current project
        version."""
        return ProjectResults(self._version_manager.checkpoint_dir(hash(self)))
    
    @property
    def working_dir(self):
        return Path(self._workdir)

    # @property
    # def base_dir(self):
    #     return Path(os.path.abspath(self.name))

    @property
    def bus_names(self):
        """Returns a collection of all bus names stored in the current DSS model.

        Returns
        ----------
        list:
            The collection of all bus names contained in the current grid model.
        """
        return [] if self._grid_model is None else self._grid_model.bus_names

    @property
    def line_names(self):
        """Returns a collection of all line names stored in the current DSS model.

        Returns
        ----------
        list:
            The collection of all line names contained in the current grid model.
        """
        return [] if self._grid_model is None else self._grid_model.line_names

    @property
    def storage_names(self):
        return set(device.name for device in self.storage_devices)
    
    @property
    def storage_options(self):
        return self.storage_devices

    @property
    def pv_names(self):
        return set(system.name for system in self.pvsystems)

    @property
    def pv_options(self):
        return self.pvsystems

    @property
    def pv_assets(self):
        return [] if self._grid_model is None else self._grid_model.pvsystems

    @property
    def grid_model(self) -> DSSModel:
        return self._grid_model

    def phases(self, bus):
        return self._grid_model.available_phases(bus)

    @property
    def _model_fingerprint(self):
        if self._grid_model is None:
            return ""
        if self._grid_model_fingerprint is None:
            self._grid_model_fingerprint = self._compute_model_fingerprint()
        return self._grid_model_fingerprint

    def _compute_model_fingerprint(self):
        tmppath = tempfile.mkdtemp()
        self._grid_model.export_model(tmppath)
        fingerprint = dssutil.fingerprint(tmppath)
        shutil.rmtree(tmppath)
        return fingerprint

    def set_grid_model(self, model_path):
        self._grid_model_path = model_path
        self._grid_model = None
        self._grid_model_fingerprint = None
        if model_path and path.exists(model_path):
            self._grid_model = DSSModel(model_path)

    def write_toml(self) -> str:
        """Writes the properties of this class instance to a string in TOML
           format.

        Returns
        -------
        str:
            A TOML formatted string with the properties of this project instance.
        """
        ret = "[Project]\n"
        ret += f"name = \'{self.name}\'\n"
        ret += f"version = {self.version}\n"
        ret += f"grid_model_path = \'{self._grid_model_path}\'\n"

        ret += self._reliability_to_toml()

        for so in self.storage_devices:
            ret += so.write_toml()

        for pv in self.pvsystems:
            ret += pv.write_toml()

        for mgrKey in self._metricMgrs:
            mgr = self._metricMgrs[mgrKey]
            ret += mgr.write_toml(mgrKey)

        return ret

    def read_toml(self, tomlData: dict):
        """Reads the properties of this class instance from a TOML formated dictionary.

        Parameters
        -------
        tomlData
            A TOML formatted dictionary from which to read the properties of
            this class instance.
        """
        projdict = tomlData["Project"]
        self.name = projdict["name"]
        self.set_grid_model(projdict["grid_model_path"])
        self._workdir = projdict.get("working_directory", ".")
        self._version_manager.basedir = self._workdir
        self._current_checkpoint = None

        sodict = tomlData["storage-options"]
        for sokey in sodict:
            so = StorageOptions(sokey, [], [], [])
            so.read_toml(sokey, sodict[sokey])
            self.add_storage_option(so)

        pvdict = tomlData.get("pv-options", {})
        for pvname, pvoptions in pvdict.items():
            pv = PVOptions(pvname, [], [])
            pv.read_toml(pvname, pvoptions)
            self.add_pv_option(pv)

        if "metrics" in tomlData:
            self.__read_metric_map(tomlData["metrics"])

        self.reliability_params = tomlData.get(
            "reliability",
            _DEFAULT_RELIABILITY
            )
        
    def __read_metric_map(self, mdict: dict):
        """Reads the metrics information out of the supplied dictionary.

        The dictionary keys should be manager names and the values should be
        the dictionaries that can be passed to the MetricManager.read_toml
        method.
                
        Parameters
        -------
        mdict: dict
            A TOML formatted dictionary from which to read the properties of
            the metric managers to be continued in this class.
        """
        for ckey in mdict:
            cat_mgr = self.get_metric_manager(ckey)
            if cat_mgr is None:
                cat_mgr = MetricManager()
                self._metricMgrs[ckey] = cat_mgr
            cat_mgr.read_toml(mdict[ckey])

    def _reliability_to_toml(self):
        # Return a toml string containing the reliability params
        top_level_table = ["reliability"]
        ret = [f"[{'.'.join(top_level_table)}]"]
        for model, params in self.reliability_params.items():
            ret.append(f"[{'.'.join(top_level_table + [model])}]")
            for param, value in params.items():
                ret.append(_to_toml(param, value))
        return "\n".join(ret)

    def add_metric(self, category: str, key: str, metric: MetricTimeAccumulator):
        """Adds the supplied metric identified by the supplied key to an existing or
         new metric manager with the supplied category.

        If there is already a metric associated with the category and key, it is
        replaced by the supplied one.  If the supplied metric is None, then any
        existing metric keyed on category and key is removed.

        Parameters
        ----------
        category : str
            The category of the metric manager to which a metric is to be added.
        key : str
            The key of the metric to add.
        metric : MetricTimeAccumulator
            The metric to add to this project keyed on the supplied category and key.
        """
        cat_mgr = self.get_metric_manager(category)
        if cat_mgr is None:
            cat_mgr = MetricManager()
            self._metricMgrs[category] = cat_mgr

        cat_mgr.add_accumulator(key, metric)

    def remove_metric(self, category: str, key: str) -> bool:
        """Removes the metric identified by the supplied key in the supplied category.

        Parameters
        ----------
        category : str
            The category of the metric manager from which a metric is to be removed.
        key : str
            The key of the metric to remove.

        Returns
        -------
        bool:
            True if a removal took place and false if not.  Removal may fail if the
            supplied category does not map to an existing metric manager or if key
            does not map to a metric in the identified manager.
        """
        cat_mgr = self.get_metric_manager(category)
        if cat_mgr is None: return False
        return cat_mgr.remove_accumulator(key)

    def get_metric(self, category: str, key: str) -> MetricTimeAccumulator:
        """Retrieves the metric identified by the supplied key in the supplied category.

        Parameters
        ----------
        category : str
            The category of the metric manager from which a metric is to be retrieved.
        key : str
            The key of the metric to retrieve.

        Returns
        -------
        MetricTimeAccumulator:
            The found metric or None.  Retrieval may fail if the supplied category does
            not map to an existing metric manager or if key does not map to a metric
            in the identified manager.
        """
        cat_mgr = self.get_metric_manager(category)
        if cat_mgr is None: return None
        return cat_mgr.get_accumulator(key)

    def clear_metrics(self):
        """Removes all metrics from all managers and removes all managers."""
        self._metricMgrs.clear()

    def clear_options(self):
        """Removes all storage options from this project."""
        self.storage_devices.clear()

    def clear_pv(self):
        """Removes all PV options from this project."""
        self.pvsystems.clear()

    def get_metric_manager(self, category: str) -> MetricManager:
        """Retrieves the metric manager identified by the supplied category.

        Parameters
        ----------
        category : str
            The category of the metric manager to be retrieved.

        Returns
        -------
        MetricManager:
            The found metric manager or None.  Retrieval may fail if the supplied category
            does not map to an existing metric manager.
        """
        return self._metricMgrs.get(category)

    def remove_storage_option(self, storage_options):
        """Removes the supplied storage option from this project if found.
        
        Parameters
        ----------
        storage_options
            The storage option object to be removed.
        """
        self.storage_devices.remove(storage_options)

    def add_storage_option(self, storage_options):
        self.storage_devices.append(storage_options)

    def add_pv_option(self, pv: PVOptions):
        self.pvsystems.append(pv)

    def remove_pv_option(self, pv: PVOptions):
        self.pvsystems.remove(pv)

    def configurations(self):
        """Return an iterator over all grid configurations to be evaluated."""
<<<<<<< HEAD
        for storage_configuration in self._storage_configurations():
            storage_devices, inv_controls = _safe_unzip(storage_configuration)
            inv_controls = list(
                filter(lambda ic: ic is not None, inv_controls)
                )
            yield Configuration(
                self._grid_model_path,
                self._metricMgrs,
                self.pvsystems,
                storage_devices,
                inv_controls,
                reliability=self.reliability_params,
                sim_duration=self.sim_duration
=======
        for pv_configuration in self._pv_configurations():
            for storage_configuration in self._storage_configurations():
                storage_devices, ess_inv_controls = _safe_unzip(storage_configuration)
                pv_systems, pv_inv_controls = _safe_unzip(pv_configuration)
                inv_controls = list(
                    filter(lambda ic: ic is not None,
                           itertools.chain(ess_inv_controls, pv_inv_controls))
                )
                yield Configuration(
                    self._grid_model_path,
                    self._metricMgrs,
                    pv_systems,
                    storage_devices,
                    inv_controls,
                    reliability=self.reliability_params,
                    sim_duration=self.sim_duration
>>>>>>> 11d77f13
                )

    def _storage_configurations(self):
        print(f"Project._storage_configurations() - device list: {self.storage_devices}")
        return itertools.product(
            *(storage_options.configurations()
              for storage_options in self.storage_devices)
        )

    def _pv_configurations(self):
        return itertools.product(
            *(pv_options.configurations() for pv_options in self.pvsystems)
        )

    def num_configurations(self):
        """Return the total number of configurations in this project."""
        return functools.reduce(
            lambda ess, acc: ess.num_configurations * acc,
            self.storage_devices,
            1
        )

    def evaluated_configurations(self):
        """Return the number of configurations that have been evaluated."""
        raise NotImplementedError()

    def add_reliability_model(self, name: str, params: dict):
        self.reliability_params[name] = params


class InverterControl:
    """Container for information about autonomous inverter controls."""

    @enum.unique
    class Mode(str, enum.Enum):
        VOLTVAR = "voltvar"
        VOLTWATT = "voltwatt"
        VARWATT = "varwatt"
        VOLTVAR_VOLTWATT = "vv_vw"
        CONSTPF = "constantpf"
        UNCONTROLLED = "uncontrolled"

    _CURVE_NAME_X = {
        Mode.VOLTVAR: ("volts",),
        Mode.VOLTWATT: ("volts",),
        Mode.VARWATT: ("vars",),
        Mode.VOLTVAR_VOLTWATT: ("vv_volts", "vw_volts")
    }

    _CURVE_NAME_Y = {
        Mode.VOLTVAR: ("vars",),
        Mode.VOLTWATT: ("watts",),
        Mode.VARWATT: ("watts",),
        Mode.VOLTVAR_VOLTWATT: ("vv_vars", "vw_watts")
    }

    _CURVE_DESC = {
        Mode.VOLTVAR: "Volt-Var",
        Mode.VOLTWATT: "Volt-Watt",
        Mode.VARWATT: "Var-Watt",
        Mode.VOLTVAR_VOLTWATT: "Volt-Var + Var-Watt"
    }

    _MODE_PARAMS = {
        Mode.VOLTVAR: {"volts", "vars"},
        Mode.VOLTWATT: {"volts", "watts"},
        Mode.VARWATT: {"vars", "watts"},
        Mode.VOLTVAR_VOLTWATT: {"vv_volts", "vv_vars", "vw_volts", "vw_watts"},
        Mode.CONSTPF: {"pf_val"},
        Mode.UNCONTROLLED: set()
    }

    _DEFAULT_PARAMS = {
        Mode.VOLTVAR: {"volts": [0.5, 0.95, 1.0, 1.05, 1.5],
                       "vars": [1.0, 1.0, 0.0, -1.0, -1.0]},
        Mode.VOLTWATT: {"volts": [0.5, 0.95, 1.0, 1.05, 1.5],
                        "watts": [1.0, 1.0, 0.0, -1.0, -1.0]},
        Mode.VARWATT: {"vars": [0.5, 0.95, 1.0, 1.05, 1.5],
                       "watts": [1.0, 1.0, 0.0, -1.0, -1.0]},
        Mode.VOLTVAR_VOLTWATT: {"vv_volts": [0.5, 0.95, 1.0, 1.05, 1.5],
                                "vv_vars": [1.0, 1.0, 0.0, -1.0, -1.0],
                                "vw_volts": [0.5, 0.95, 1.0, 1.05, 1.5],
                                "vw_watts": [1.0, 1.0, 0.0, -1.0, -1.0]},
        Mode.CONSTPF: {"pf_val": 0.99},
        Mode.UNCONTROLLED: {}
    }

    def __init__(self, mode, params=None):
        if isinstance(mode, str):
            mode = InverterControl.Mode(mode)
        elif not isinstance(mode, InverterControl.Mode):
            raise ValueError("invalid mode")
        self._mode = mode
        self.params = deepcopy(params)
        if self.params is None:
            self.params = deepcopy(InverterControl._DEFAULT_PARAMS[self.mode])

    @property
<<<<<<< HEAD
    def active_params(self):
        """Return only the params relevant to the active mode.

        Returns
        -------
        dict
            Dictionary of parameters that are relevant to the
            currently active control mode.
        """
        return self.params[self.mode]
=======
    def mode(self):
        return self._mode

    @mode.setter
    def mode(self, value):
        if isinstance(value, InverterControl.Mode):
            self._mode = value
        elif isinstance(value, str):
            self._mode = InverterControl.Mode(value)
        else:
            raise ValueError("invalid mode")
>>>>>>> 11d77f13

    def __eq__(self, other):
        if not isinstance(other, InverterControl):
            return False
        if self.mode is not other.mode:
            return False
        smp = self.mode in self.params
        omp = self.mode in other.params
        if smp != omp:
            return False
        if not smp:
            return True
        return self.active_params == other.active_params

    def __hash__(self):
<<<<<<< HEAD
        """Produces a hash value for this instance of a StorageControl.

        This only takes into account the core properties of the object, not
        values that store current state during usage.  This is so that inputs
        can be found to be equal or not based only on object "genetics".

        The value produced will be consistent across multiple invocations of
        the python interpreter (non-salted).
        """
=======
>>>>>>> 11d77f13
        m = hashlib.sha256()
        m.update(self.mode.encode())
        if self.mode in self.params:
            for k, v in sorted(self.params[self.mode].items()):
                m.update(k.encode())
                m.update(repr(v).encode())
        h = m.digest()
        return int.from_bytes(h, byteorder='big', signed=False)

    def write_toml(self, name: str) -> str:
        """Return a TOML strig representing this control prameter instance.

        Parameters
        ----------
        name : str
            The name of the DER to which these control parameters apply.

        Returns
        -------
        str:
            A TOML string with the properties of this instance.
        """
        ret = ["", f"[{name}.control-params]", f"mode = '{self.mode}'"]

        for key in self.params:
            ret += ["", f"[{name}.control-params.{key}]"]
            kmap = self.params[key]
            for pkey in kmap:
                ret += [f'"{pkey}" = {kmap[pkey]}']
        return "\n".join(ret) + "\n"

    def read_toml(self, tomlData):
        """Initialize this instance from the values in `tomlDict`.

        This is the counterpart to :py:method:`write_toml`.

        Parameters
        ----------
        tomlData : dict
            A dictionary of values to be assigned to fields of this class.
        """
        d = deepcopy(tomlData)
        self.mode = d.pop("mode")
        self.params = d

    def validate(self) -> Optional[str]:
        return self._check_curves()

    def _check_curves(self):
        names_x, names_y = self._curve_names()
        curvedesc = InverterControl._CURVE_DESC[self.mode]
        for name_x, name_y in zip(names_x, names_y):
            if name_x not in self.active_params:
                return (f'Unable to find control param list named "{name_x}".'
                        '  This is an application error.')
            if name_y not in self.active_params:
                return (f'Unable to find control param list named "{name_y}".'
                        '  This is an application error.')
            xs = self.active_params[name_x]
            ys = self.active_params[name_y]
            error = self._check_curve(curvedesc, xs, ys)
            if error is not None:
                return error

    @staticmethod
    def _check_curve(curvedesc, xs, ys):
        if not isinstance(xs, list):
            return (f'Expected a list of x-values for "{curvedesc}".'
                    ' Found value is not a list')
        if not isinstance(ys, list):
            return (f'Expected a list of y-values for "{curvedesc}".'
                    ' Found value is not a list')
        if len(xs) != len(ys):
            return (f"There is a different number of x-values ({len(xs)})"
                    f" and y-values ({len(ys)})")
        if len(xs) < 2:
            return ('There must be at least 2 points defined for '
                    f' a "{curvedesc}" control curve')
        if any(x is None for x in xs):
            return (f'There is at least 1 null x value in the "{curvedesc}" '
                    'control curve.  There can be none.')
        if any(y is None for y in ys):
            return (f'There is at least 1 null y value in the "{curvedesc}" '
                    'control curve.  There can be none.')
        if len(set(xs)) != len(xs):
            return (f'There are duplicate x values in the "{curvedesc}" '
                    'control curve.  They must be unique')

    def get_invcontrol(self, dertype: str, dername: str):
        """Return an InvControl specification applied to `dername`

        Parameters
        ----------
        dertype : str
            OpenDSS DER type. One of 'Storage' or 'PVSystem'.
        dername : str
            Name of the DER that is to be controlled.

        Returns
        -------
        grid.InvControlSpecification
        """
        if dertype.lower() not in {'storage', 'pvsystem'}:
            raise ValueError(f"InvControl cannot control a '{dertype}'")
        curve1, curve2 = self._active_curves()
        return grid.InvControlSpecification(
            name=f"{dertype}_{dername}_control",
            der_list=[f"{dertype}.{dername}"],
            inv_control_mode=self.mode,
            function_curve_1=curve1,
            function_curve_2=curve2
        )

    def _curve_names(self):
        return (
            InverterControl._CURVE_NAME_X[self.mode],
            InverterControl._CURVE_NAME_Y[self.mode]
        )

    @property
    def active_params(self):
        if self.mode not in self.params:
            self.params[self.mode] = {}
        return self.params[self.mode]

    def _active_curves(self):
        x_names, y_names = self._curve_names()
        curves = tuple(list(zip(self.active_params[x], self.active_params[y]))
                       for x, y in zip(x_names, y_names))
        if len(curves) == 2:
            return curves[0], curves[1]
        return curves[0], None

    @staticmethod
    def _get_default(mode, param):
        return deepcopy(InverterControl._DEFAULT_PARAMS[mode][param])

    def ensure_param(self, mode, param=None):
        if isinstance(mode, str):
            mode = InverterControl.Mode(mode)
        params = InverterControl._MODE_PARAMS[mode]
        if isinstance(param, str):
            params = [param]
        elif isinstance(param, Iterable):
            params = param
        if mode not in self.params:
            self.params[mode] = {}
        for param in params:
            if param not in self.params[mode]:
                self.params[mode][param] = self._get_default(mode, param)


class StorageControl:
    """Container for information about how a storage device is controlled.

    Parameters
    ----------
    mode : str
        Name of the control mode (valid choices are 'constantpf',
        'voltvar', 'varwatt', 'vv_vw', or 'droop')
    params : dict, optional
        Control-specific parameters.  This dictionary, if provided, should contain
        keys for control modes and each should be paired with a dictionary of parameters.
    """

    _DEFAULTS = {"droop": {"p_droop": 500.0, "q_droop": -300.0}}

    def __init__(self, mode, params=None):
        self._params = {} if params is None else deepcopy(params)
        if mode == "droop":
            self._mode = mode
            self._invcontrol = None
        else:
            self._invcontrol = InverterControl(mode)
            self._invcontrol.params = self._params
            self._mode = "invcontrol"
        self.ensure_param(mode)

    def __eq__(self, other):
        if not isinstance(other, StorageControl):
            return False
        if self._invcontrol != other._invcontrol:
            return False
        if self._mode != other._mode:
            return False
        return self._params[self._mode] == other._params[other._mode]

    def __hash__(self):
        m = hashlib.sha256()
        m.update(self.mode.encode())
        if self.mode in self.params:
            for k, v in sorted(self.params[self.mode].items()):
                m.update(k.encode())
                m.update(repr(v).encode())
        h = m.digest()
        return int.from_bytes(h, byteorder='big', signed=False)

    @property
    def mode(self):
        if self._mode == "invcontrol":
            return self._invcontrol.mode
        return self._mode

    @mode.setter
    def mode(self, value):
        if value == "droop":
            self._mode = "droop"
            return
        if self._invcontrol is None:
            self._invcontrol = InverterControl(value)
            self._invcontrol.params = self._params
        self._invcontrol.mode = value
        self._mode = "invcontrol"

    @property
    def params(self):
        if self._mode == "invcontrol":
            return self._invcontrol.params
        return self._params

    @property
    def active_params(self):
        if self._mode == "invcontrol":
            return self._invcontrol.active_params
        return self._params[self._mode]

    @property
    def is_external(self):
        return self._mode != "invcontrol"

    def ensure_param(self, mode, param=None):
        """Ensure that a value is defined for `param`.

        Parameters
        ----------
        mode : str
            Name of the control mode
        param : str or Iterable of str, optional
            Name of the parameter(s) to ensure is defined. If None, then all
            default parameters for `mode` will be checked.
        """
        if mode not in StorageControl._DEFAULTS:
            self._invcontrol = self._invcontrol or InverterControl("voltvar")
            self._invcontrol.params = self._params
            return self._invcontrol.ensure_param(mode, param)
        params = StorageControl._DEFAULTS[mode].keys()
        if isinstance(param, str):
            params = [param]
        elif isinstance(param, Iterable):
            params = param
        if mode not in self._params:
            self._params[mode] = {}
        for param in params:
            if param not in self._params[mode]:
                self._params[mode][param] = self._get_default(mode, param)

    @staticmethod
    def _get_default(mode, param):
        return deepcopy(StorageControl._DEFAULTS[mode][param])

    def validate(self) -> Optional[str]:
        if self._mode == "droop":
            params = self._params.get("droop", {})
            required_params = set(StorageControl._DEFAULTS["droop"].keys())
            if set(params.keys()) != required_params:
                missing = required_params - set(params.keys())
                return "Missing parameters: " + ", ".join(missing)
        if self._invcontrol is not None:
            return self._invcontrol.validate()

    def get_invcontrol(self, storage_name):
        """Return a specification of an InvControl implementing the control.

        Parameters
        ----------
        storage_name : str
            Name of the storage device the inverter control is to be
            applied to.

        Returns
        -------
        grid.InvControlSpecification

        Raises
        ------
        ValueError
            If the control mode cannot be implemented by an inverter
            control.

        """
        if self.is_external:
            raise ValueError(
                "Cannot convert external control to inverter control."
            )
        return self._invcontrol.get_invcontrol("Storage", storage_name)

    def write_toml(self, name: str):
        """Return a TOML string representing this control parameter instance.

        Parameters
        ----------
        name : str
            The name of the DER to which these control parameters apply.

        Returns
        -------
        str :
            A TOML string with the properties of the instance.
        """
        if not self.is_external:
            return self._invcontrol.write_toml(name)
        ret = ["", f"[{name}.control-params]", f"mode = '{self.mode}'"]
        for key, params in self.params.items():
            ret += ["", f'[{name}.control-params."{key}"]']
            for pkey, pval in params.items():
                ret += [f'"{pkey}" = {pval}']
        return "\n".join(ret) + "\n"

    def read_toml(self, tomlData):
        """Initialize this instance from the values in `tomlData`.

        Parameters
        ----------
        tomlData : dict
            A dictionary of values to be assigned for control parameters.
        """
        d = deepcopy(tomlData)
        mode = d.pop("mode")
        self._params = d
        if mode == "droop":
            self.mode = mode
            self._invcontrol = None
        else:
            self.mode = mode


class PVOptions:
    """Set of configuration options available for a specific PV system.

    Parameters
    ----------
    name : str
        Name of the system.
    pmpp : iterable of float
        Options for the maximum power that this system can generate. [kW]
    busses : iterable of str
        Busses where this device may be connected.
    irradiance : str, optional
        Path to a file containing the irradiance profile that should
        be used by OpenDSS.
    dcac_ratio : float, default 1.0
        Ratio of the maximum DC power of the array to the maximum AC power
        of the inverter.
    control : PVControl, optional
        Control settings for the PVSystems. Defaults to uncontrolled.
    required : bool, default True
        If True the device will be included in every configuration.
    """

    def __init__(self, name, pmpp, busses, irradiance=None,
                 dcac_ratio=1.0, control=None, required=True):
        self.name = name
        self.pmpp = set(pmpp)
        self.busses = set(busses)
        self.irradiance = irradiance
        self.dcac_ratio = dcac_ratio
        self.control = control
        self.required = required

    def __eq__(self, other):
        if not isinstance(other, PVOptions):
            return False
        return all([
            self.name == other.name,
            self.pmpp == other.pmpp,
            self.busses == other.busses,
            self.irradiance == other.irradiance,
            self.dcac_ratio == other.dcac_ratio,
            self.control == other.control,
            self.required == other.required
        ])

    def __hash__(self):
        m = hashlib.sha256()
        m.update(repr(self.name).encode())
        m.update(repr(sorted(self.pmpp)).encode())
        m.update(repr(sorted(self.busses)).encode())
        if self.irradiance is not None:
            m.update(self.irradiance.encode())
        m.update(repr(self.dcac_ratio).encode())
        if self.control is not None:
            m.update(repr(hash(self.control)).encode())
        m.update(repr(self.required).encode())
        h = m.digest()
        return int.from_bytes(h, byteorder='big', signed=False)

    def write_toml(self):
        """Return a TOML string representing this object."""
        buslist = list("'" + bus + "'" for bus in self.busses)
        return "\n".join(
            ["",
             f'[pv-options."{self.name}"]',
             f"pmpp = [{', '.join(map(str, self.pmpp))}]",
             f"dcac_ratio = {self.dcac_ratio}",
             # TODO f"control = ???"
             f"busses = [{', '.join(buslist)}]",
             f"required = {str(self.required).lower()}"]
            + ([f"irradiance = '{self.irradiance}'"]
               if self.irradiance is not None else [])
            + [""]
        ) + self._control_toml()

    def _control_toml(self):
        if self.control is None:
            return ""
        return self.control.write_toml(f'pv-options."{self.name}"') + "\n"

    def read_toml(self, name: str, toml_data: dict):
        """Set the attributes of this instance using `toml_data`"""
        self.name = name
        self.pmpp = set(toml_data["pmpp"])
        self.busses = set(toml_data["busses"])
        self.dcac_ratio = toml_data["dcac_ratio"]
        self.irradiance = toml_data["irradiance"]
        self.required = toml_data["required"]
        if "control-params" in toml_data:
            self.control = InverterControl("uncontrolled")
            self.control.read_toml(toml_data["control-params"])

    def validate_name(self):
        if is_valid_opendss_name(self.name):
            return None
        return "name invalid"

    def validate_pmpp(self):
        if all(pmpp > 0.0 for pmpp in self.pmpp):
            return None
        return "pmpp must be greater than 0"

    def validate_dcac_ratio(self):
        # 2 is sort of arbitrary, and technically we don't actually need an
        # upper bound, but I also don't trust OpenDSS to handle values >= 2.
        if 0 < self.dcac_ratio < 2:
            return None
        return "DC/AC ratio must be between 0 and 2 (exclusive)"

    def validate_busses(self):
        if len(self.busses) > 0:
            return None
        return "No busses selected"

    def validate_irradiance(self):
        if self.irradiance is not None:
            return self._validate_irradiance_data()
        return "You must select an irraiadnce profile"

    def _validate_irradiance_data(self):
        try:
            with open(self.irradiance, "r") as f:
                reader = csv.reader(f)
                for row in reader:
                    if len(row) == 0 or len(row) > 2:
                        return (
                            "Invalid irradiance data. "
                            "There must be 1 to 2 entries per row"
                        )
                    if not all(_is_float(x) for x in row):
                        return "Invalid irradiance data"
        except OSError:
            return "Irradiance file could not be read"
        return None

    def validate_controls(self):
        # TODO (wfv) make sure that the voltwatt curves are greater then 0 if
        #      enabled.
        pass

    def add_bus(self, bus: str):
        """Add `bus` to the set of busses where the PV system may be placed."""
        self.busses.add(bus)

    def add_pmpp(self, pmpp: float):
        """Add `pmpp` to the set of maximum powers the PV system can output."""
        # XXX The corresponding method on StorageOptions returns True if the
        #     value was added and False if it was not (because it already
        #     existed in the set). I'm not sure why it behaves like this so I'm
        #     not going to do the same here. If I need that behavior once the
        #     UI components are implemented it will be easy to add at that
        #     time.
        self.pmpp.add(pmpp)

    @property
    def num_configurations(self):
        cfgs = len(self.busses) * len(self.pmpp)
        if self.required:
            return cfgs
        return cfgs + 1

    def configurations(self):
        """Rerturn a generator that yields all possible configurations."""
        inv_control = None
        if self.control is not None and self.control.mode != "uncontrolled":
            inv_control = self.control.get_invcontrol("PVSystem", self.name)
        for bus in self.busses:
            for pmpp in self.pmpp:
                yield (
                    grid.PVSpecification(
                        self.name,
                        bus,
                        pmpp,
                        kva_rated=pmpp / self.dcac_ratio,
                        phases=None,
                        irradiance_profile=self.irradiance,
                    ),
                    inv_control
                )
        if not self.required:
            yield None, None


class StorageOptions:
    """Set of configuration options available for a specific device.

    Parameters
    ----------
    name : str
        Name of the device.
    power : iterable of float
        Options for maximum power capacity of the device. [kW]
    duration : iterable of float
        Options for how long this device can sustain its maximum power
        output before it is depleted. [hours]
    busses : iterable of str
        Busses where this device can be connected.
    min_soc : float, default 0.2
        Minimum state of charge this device will be allowed to
        discharge to.
    max_soc : float, default 0.8
        Maximum state of charge this device will be allowed to
        charge to.
    initial_soc : float, default 0.5
        State of charge at the beginning of the simulation.
    soc_model : str, optional
        External model used for device state of charge.
    control : StorageControl, optional
        Controls applied to the device. Defaults to 'droop'.
    required : bool, default True
        If True the device will be included in every configuration.
        Otherwise, the configurations without this device will be
        evaluated.
    """

    def __init__(self, name, power, duration, busses,
                 min_soc=0.2,
                 max_soc=0.8,
                 initial_soc=0.5,
                 soc_model=None,
                 control=None,
                 required=True):
        self.name = name
        self.power = set(power)
        self.duration = set(duration)
        self.busses = set(busses)
        self.min_soc = min_soc
        self.max_soc = max_soc
        self.initial_soc = initial_soc
        self.control = control or StorageControl('droop')
        self.soc_model = soc_model
        self.required = required

    def __eq__(self, other):

        return self.name == other.name and \
            self.min_soc == other.min_soc and \
            self.max_soc == other.max_soc and \
            self.initial_soc == other.initial_soc and \
            self.power == other.power and \
            self.duration == other.duration and \
            self.busses == other.busses and \
            self.soc_model == other.soc_model and \
            not __eq_maybe_none(self.control, other.control) and \
            self.required == other.required

    def __hash__(self):
        """Produces a hash value for this instance of a StorageOptions.

        This only takes into account the core properties of the object, not
        values that store current state during usage.  This is so that inputs
        can be found to be equal or not based only on object "genetics".

        The value produced will be consistent across multiple invocations of
        the python interpreter (non-salted).
        """        
        m = hashlib.sha256()
        
        if self.control is not None:
           m.update(repr(hash(self.control)).encode())

        m.update(repr(self.name).encode())
        m.update(repr(self.min_soc).encode())
        m.update(repr(self.max_soc).encode())
        m.update(repr(self.initial_soc).encode())
        m.update(repr(self.soc_model).encode())
        m.update(repr(self.required).encode())
        m.update(repr(sorted(self.power)).encode())
        m.update(repr(sorted(self.duration)).encode())
        m.update(repr(sorted(self.busses)).encode())
        h = m.digest()
        return int.from_bytes(h, byteorder='big', signed=False)

    def write_toml(self) -> str:
        """Writes the properties of this class instance to a string in TOML format.

        Returns
        -------
        str:
            A TOML formatted string with the properties of this instance.
        """
        tag = f"storage-options.\"{self.name}\""
        ret = f"\n\n[{tag}]\n"
        ret += f"required = {str(self.required).lower()}\n"
        ret += f"min_soc = {str(self.min_soc)}\n"
        ret += f"max_soc = {str(self.max_soc)}\n"
        ret += f"initial_soc = {str(self.initial_soc)}\n"
        buslst = "'" + "','".join(self.busses) + "'"
        ret += f"busses = [{str(buslst)}]\n"
        ret += f"power = [{str(', '.join(map(str, self.power)))}]\n"
        ret += f"duration = [{str(', '.join(map(str, self.duration)))}]\n"

        if self.control: ret += self.control.write_toml(tag)
        return ret

    def read_toml(self, name: str, tomlData):
        """Reads the properties of this class instance from a TOML formated dictionary.

        Parameters
        -------
        name: str
            The name of the storage asset for which this is the option description.
        tomlData
            A TOML formatted dictionary from which to read the properties of this class
            instance.
        """
        self.required = tomlData["required"]
        self.min_soc = tomlData["min_soc"]
        self.max_soc = tomlData["max_soc"]
        self.initial_soc = tomlData["initial_soc"]
        self.busses = set(tomlData["busses"])
        self.power = set(tomlData["power"])
        self.duration = set(tomlData["duration"])

        if "control-params" in tomlData:
            self.control.read_toml(tomlData["control-params"])

    def add_bus(self, bus: str):
        """Adds the supplied bus name to the list of bus names in this storage
            option.

        Parameters
        ----------
        bus
            The name of the bus to add to this storage options bus list.
        """
        self.busses.add(bus)
        
    def remove_bus(self, bus: str):
        """Removes the supplied bus name from the list of bus names in this
            storage option.

        Parameters
        ----------
        bus
            The name of the bus to remove from this storage options bus list.
        """
        self.busses.discard(bus)

    def add_power(self, power: float) -> bool:
        """Adds a new power value (kW) to the list of allowed power values
        for this storage configuration.

        If the supplied power value already exists, then nothing happens.
        Duplicates are not added.

        Parameters
        -------
        power: float
            The power value to add to the list of possible power values for this
            storage element.

        Returns
        -------
        bool:
            True if the power value is successfully added and false otherwise.
        """
        initlen = len(self.power)
        self.power.add(power)
        return initlen != len(self.power)

    def add_duration(self, duration: float) -> bool:
        """Adds a new duration value (hours) to the list of allowed duration values
        for this storage configuration.

        If the supplied duration value already exists, then nothing happens.
        Duplicates are not added.

        Parameters
        -------
        power: float
            The duration value to add to the list of possible duration values for this
            storage element.

        Returns
        -------
        bool:
            True if the duration value is successfully added and false otherwise.
        """
        initlen = len(self.duration)
        self.duration.add(duration)
        return initlen != len(self.duration)

    @property
    def name_valid(self) -> bool:
        """Tests to see if the name stored in this class is valid.

        To be valid, the name must be a valid OpenDSS name.  See the
        is_valid_opendss_name function for more details.

        Returns
        -------
        bool:
            True if self.name is a valid name for a storage object and
            False otherwise.
        """
        return is_valid_opendss_name(self.name)

    def validate_soc_values(self) -> str:
        """Checks to see that the SOC values stored in this class are valid values.

        To be valid, the min SOC must be less than the max and all values
        (min, max, and initial) must be in the range [0, 1].

        Returns
        -------
        str:
            A string indicating any errors in the SOC inputs or None
            if there are no issues.
        """
        if self.min_soc >= self.max_soc:
            return "The minimum SOC must be less than the maximum."

        if self.initial_soc > 1.0:
            return "The initial SOC must be less than 100%."

        if self.initial_soc < 0.0:
            return "The initial SOC must be greater than 0%."

        if self.max_soc > 1.0:
            return "The maximum SOC must be less than 100%."

        if self.max_soc < 0.0:
            return "The maximum SOC must be greater than 0%."

        if self.min_soc > 1.0:
            return "The minimum SOC must be less than 100%."

        if self.min_soc < 0.0:
            return "The minimum SOC must be greater than 0%."

        return None

    def validate_name(self) -> str:
        """Checks to see that the name stored in this class is valid.

        To be valid, the name must be a valid OpenDSS name.  See the
        name_valid property for more details.

        Returns
        -------
        str:
            A string indicating any errors in the name input or None
            if there are no issues.
        """
        return None if self.name_valid else \
            "Storage asset name is invalid.  The name can contain no spaces, " + \
            "newlines, periods, tabs, or equal signs.  It also cannot be empty."

    def validate_power_value(self, value: float) -> str:
        """Checks to see that the supplied power value is valid for use in this class.

        To be valid, the supplied power value must be greater than 0.  No check is done
        here to be sure that the supplied value is not already in the list.

        Parameters
        ----------
        value: float
            The value to test for usability as a power value for this class.

        Returns
        -------
        str:
            A string indicating the any error with the supplied power value or None
            if there are no issues.
        """
        return None if value > 0.0 \
            else "Power values cannot be less than or equal to 0 kW."

    def validate_duration_value(self, value: float) -> str:
        """Checks to see that the supplied duration value is valid for use in this class.

        To be valid, the supplied duration value must be greater than 0.  No check is done
        here to be sure that the supplied value is not already in the list.

        Parameters
        ----------
        value: float
            The value to test for usability as a duration value for this class.

        Returns
        -------
        str:
            A string indicating the any error with the supplied duration value or None
            if there are no issues.
        """
        return None if value > 0.0 \
            else "Duration values cannot be less than or equal to 0 hours."

    def validate_power_values(self) -> str:
        """Checks to see that the power values stored in this class are valid.

        To be valid, there must be at least 1 power value and all power values must
        pass the test in validate_power_value.

        Returns
        -------
        str:
            A string indicating the first error found in the power values or None
            if there are no issues.
        """
        if len(self.power) == 0:
            return "No power values provided."

        for val in self.power:
            vv = self.validate_power_value(val)
            if vv: return vv

        return None

    def validate_duration_values(self) -> str:
        """Checks to see that the duration values stored in this class are valid.

        To be valid, there must be at least 1 duration value and all duration values must
        pass the test in validate_duration_value.

        Returns
        -------
        str:
            A string indicating the first error found in the duration values or None
            if there are no issues.
        """
        if len(self.duration) == 0:
            return "No duration values provided."

        for val in self.duration:
            vv = self.validate_duration_value(val)
            if vv: return vv

        return None

    def validate_controls(self) -> str:
        return self.control.validate()

    def validate_busses(self) -> str:
        """Checks to see that the list of busses stored in this class is valid.

        To be valid, there must be at least 1 bus.

        Returns
        -------
        str:
            A string indicating the first error found while checking the bus list
            or None if there are no issues.
        """
        if len(self.busses) == 0:
            return "No busses selected"

        # Don't have access to the master bus list here (I don't think)
        # but it would be good to check them all against that list.

        return None

    @property
    def valid(self):
        return (self.name_valid
                and self.validate_duration_values() is None
                and self.validate_power_values() is None
                and self.validate_busses() is None)

    @property
    def num_configurations(self):
        """Total number of possible configurations for this device."""
        cfgs = len(self.busses) * len(self.power) * len(self.duration)
        if self.required:
            return cfgs
        return cfgs + 1

    @property
    def _inverter_control(self):
        if self.control.is_external:
            return None
        return self.control.get_invcontrol(self.name)

    def configurations(self):
        """Return a generator that yields all possible configurations.

        Yields tuples where the first element is a
        :py:class:`grid.StorageSpecification` and the second element
        is a :py:class:`grid.InvControlSpecification`. If no inverter
        control is defined then the second element will be None.

        """
        inv_control = self._inverter_control
        for bus in self.busses:
            for power in self.power:
                for duration in self.duration:
                    # TODO need to add other parameters (e.g. min/max soc)
                    yield (
                        grid.StorageSpecification(
                            self.name,
                            bus,
                            duration * power,
                            power,
                            self.control.mode if inv_control is None else None,
                            soc=self.initial_soc,
                            controller_params=self.control.active_params,
                            params={"kva": power}
                        ),
                        self._inverter_control
                    )
        if not self.required:
            yield None, None


class MetricCongifuration:
    """Configuration of a single metric.

    .. note::
       Only voltage metrics are supported at this time.
    """

    def __init__(self, bus, objective, lower_limit, upper_limit):
        """Constructs a new MetricConfiguration object.

        Parameters
        ----------
        bus
            The bus for which this metric configuration is being defined.
        objective
            The objective value for this metric configuration.  This is the target
            value which if achieved, results in full satisfaction.
        lower_limit
            The worst acceptable value for this metric on the low side of the objective.
        upper_limit
            The worst acceptable value for this metric on the high side of the objective.
        """
        self.bus = bus
        self.upper_limit = upper_limit
        self.lower_limit = lower_limit
        self.objective = objective

    def __eq__(self, other):
        return __eq_maybe_none(self.bus, other.bus) and \
            self.lower_limit == other.lower_limit and \
            self.upper_limit == other.upper_limit and \
            self.objective == other.objective

    def __hash__(self):
        """Produces a hash value for this instance of a MetricCongifuration.

        This only takes into account the core properties of the object, not
        values that store current state during usage.  This is so that inputs
        can be found to be equal or not based only on object "genetics".

        The value produced will be consistent across multiple invocations of
        the python interpreter (non-salted).
        """
        m = hashlib.sha256()

        if self.bus is not None:
            m.update(self.bus.encode())

        m.update(repr(self.upper_limit).encode())
        m.update(repr(self.lower_limit).encode())
        m.update(repr(self.objective).encode())
        h = m.digest()
        return int.from_bytes(h, byteorder='big', signed=False)

    def to_dict(self):
        """Return a dict representation of this metric."""
        return {
            "name": self.bus,
            "objective": self.objective,
            "limit": self.limit
        }


class Configuration:
    """A specific grid configuration to be evaluated."""

    def __init__(self, grid, metrics, pvsystems,
                 storage_devices, inverter_controls,
                 reliability=None,
                 sim_duration=24):
        self.results = None
        self.grid = grid
        self.metrics = metrics
        self.pvsystems = pvsystems
        self.storage = storage_devices
        self.inv_controls = inverter_controls
        self.sim_duration = sim_duration
        self.reliability = reliability
        self._grid_path = None
        self._federation_path = None
        self._proc = None
        self._workdir = Path(".")

    def __eq__(self, other):
        """Compares this instance of a Configuration to another for functional
        equality.

        Functional equality means "effectively equal", not necessarily literally equal.
        As an example, in some cases, it may not matter if the order of some objects
        in a collection be the same, as long as there is an equivalent object in each.

        The intent is to ensure that if this returns true, then an analysis using this
        object will result in the same answer as an analysis using the other.

        Parameters
        ----------
        other:
            The other configuration to compare to this one for equality.

        Return
        ------
        bool:
            True if the other is functionally equal to this and false otherwise.
        """
        if self.grid != other.grid or \
                self.sim_duration != other.sim_duration or \
                not __eq_maybe_none(self._grid_path, other._grid_path) or \
                not __eq_maybe_none(self._federation_path, other._federation_path) or \
                not __eq_maybe_none(self._workdir, other._workdir):
            return False

        if len(self.metrics) != len(other.metrics): return False
        if len(self.pvsystems) != len(other.pvsystems): return False
        if len(self.storage) != len(other.storage): return False

        for k, v in self.metrics:
            if k not in other.metrics: return False
            if v != other._metricMgrs[k]: return False

        for pv in self.pvsystems:
            if not pv in other.pvsystems: return False

        for ss in self.storage:
            if not ss in other.storage: return False

    def __hash__(self):
        """Produces a hash value for this instance of a Configuration.

        This only takes into account the core properties of the object, not
        values that store current state during usage.  This is so that inputs
        can be found to be equal or not based only on object "genetics".

        The value produced will be consistent across multiple invocations of
        the python interpreter (non-salted).
        """
        m = hashlib.sha256()

        if self.grid is not None:
            m.update(self.grid.encode())

        m.update(repr(self.sim_duration).encode())
        
        if self._grid_path is not None:
            m.update(self._grid_path.encode())
            
        if self._federation_path is not None:
            m.update(self._federation_path.encode())
    
        if self._workdir is not None:
            m.update(self._workdir.encode())
    
        for k, v in sorted(self._metricMgrs.items()):
            m.update(k.encode())
            m.update(repr(hash(v)).encode())
            
        for so in self.storage.sort(key=lambda x: x.name):
            m.update(repr(hash(so)).encode())
            
        for pv in self.pvsystems.sort(key=lambda x: x.name):
            m.update(repr(hash(pv)).encode())

        h = m.digest()
        return int.from_bytes(h, byteorder='big', signed=False)

    @property
    def id(self):
        h = hashlib.sha1()
        for ess in self.storage:
            if ess is None:
                h.update(b"None")
            else:
                h.update(bytes(str(ess.to_dict()), "utf-8"))
        for pv in self.pvsystems:
            if pv is None:
                h.update(b"None")
            else:
                h.update(bytes(str(pv.to_dict()), "utf-8"))
        return str(h.hexdigest())

    def evaluate(self, basepath="."):
        """Run the simulator for this configuration"""
        self._workdir = Path(basepath).absolute() / self.id
        makedirs(self._workdir, exist_ok=True)
        self._grid_path = PurePosixPath(self._workdir / "grid.json")
        self._federation_path = self._workdir / "federation.json"
        self._write_configuration()
        self._run()
        self._mark_done()
        return self._load_results()

    def wait(self):
        if self._proc is None:
            raise RuntimeError(
                "Tried to wait on evaluation, but no evaluation running"
            )
        return self._proc.wait()

    def _write_configuration(self):
        with open(self._grid_path, 'w') as grid_file:
            json.dump(self._grid_config(), grid_file)
        with open(self._federation_path, 'w') as federation_file:
            json.dump(self._federation_config(), federation_file)

    def _run(self):
        self._proc = subprocess.Popen(
            ["helics", "run", "--path", str(self._federation_path)],
            cwd=self._workdir
        )

    def _mark_done(self):
        (self._workdir / "evaluated").touch()

    def _load_results(self):
        # TODO load the output files/data into a results object (maybe
        # just create a results object that load the data lazily to
        # keep memory usage low)'
        pass

    def _grid_config(self):
        config = {}
        self._configure_grid_model(config)
        self._configure_storage(config)
        self._configure_inverters(config)
        self._configure_pv(config)
        self._configure_inverters(config)
        self._configure_reliability(config)
        self._configure_metrics(config)
        return config

    def _configure_grid_model(self, config):
        config["dss_file"] = os.path.abspath(self.grid)
        return config

    def _configure_storage(self, config):
        config["storage"] = list(
            ess.to_dict()
            for ess in self.storage if ess is not None
        )
        return config

    def _configure_pv(self, config):
        config["pvsystem"] = list(
            pv.to_dict()
            for pv in self.pvsystems if pv is not None
        )
        return config

    def _configure_inverters(self, config):
        config["invcontrol"] = list(
            inv.to_dict()
            for inv in self.inv_controls
        )
        return config

    def _configure_reliability(self, config):
        config["reliability"] = self.reliability
        return config

    def _configure_metrics(self, config):
        voltage_metrics = self.metrics.get("Bus Voltage")
        if voltage_metrics is not None:
            config["busses_to_measure"] = voltage_metrics.to_dicts()
        return config

    def _federation_config(self):
        config = {"name": str(self.id)}
        self._configure_broker(config)
        self._configure_federates(config)
        return config

    def _configure_broker(self, config):
        # Simplest possible configuration: tell helics cli to
        # automatically start the broker.
        config["broker"] = True
        return config

    def _configure_federates(self, config):
        # specify the EMS federate ?
        # lookup and specify the path(s) to the federate config files
        config["federates"] = [
                                  _federate_spec(
                                      "metrics",
                                      f"metrics-federate"
                                      f" --hours {self.sim_duration}"
                                      f" {self._grid_path}"
                                      f" {_get_federate_config('metrics')}"
                                  ),
                                  _federate_spec(
                                      "logger",
                                      f"logger-federate --hours {self.sim_duration}"
                                      f" {self._grid_path}"
                                      f" {_get_federate_config('logger')}"
                                  ),
                                  _federate_spec(
                                      "grid",
                                      f"grid-federate --hours {self.sim_duration}"
                                      f" {self._grid_path}"
                                      f" {_get_federate_config('grid')}"
                                  ),
                                  _federate_spec(
                                      "reliability",
                                      f"reliability-federate --hours {self.sim_duration}"
                                      f" {self._grid_path}"
                                      f" {_get_federate_config('reliability')}"
                                  )
                              ] + list(
            _storage_federate_spec(
                ess.name, self._grid_path, self.sim_duration)
            for ess in self.storage if ess is not None
        )
        return config

    def is_evaluated(self):
        return self.results is not None


def _to_toml(key, value):
    # turn a key, value pair into a valid one-line toml string
    if isinstance(value, dict):
        value = _dict_to_toml(value)
    if isinstance(value, bool):
        value = str(value).lower()
    return f"{key} = " + str(value)


def _dict_to_toml(value):
    table = ", ".join(
        _to_toml(key, val)
        for key, val in value.items()
    )
    return "{" + table + "}"


def _storage_federate_spec(name, grid_path, sim_duration):
    return _federate_spec(
        name,
        f"storage-federate {name} --hours {sim_duration}"
        f" {grid_path} {_get_federate_config('storage')}"
    )


def _federate_spec(name, cmd, directory=".", host="localhost"):
    return {
        "directory": directory,
        "host": host,
        "name": name,
        "exec": cmd
    }


def _safe_unzip(xs):
    if len(xs) == 0:
        return [], []
    return zip(*xs)


def _get_federate_config(federate):
    """Return the path to the configuration file for the federate type.

    Parameters
    ----------
    federate : str
        Type of federate ('metrics', 'storage', 'reliability', 'logger',
        'grid', 'ems').
    """
    if federate not in {'metrics', 'storage', 'reliability',
                        'logger', 'grid', 'ems'}:
        raise ValueError(f"invalid federate type '{federate}'.")
    return PurePosixPath(
        Path(pkg_resources.resource_filename(
            "ssim.federates", f"{federate}.json"))
    )


class ProjectResults:
    """Container of all results for a project.

    Parameters
    ----------
    project : Project
       Project that the results belong to.
    """

    def __init__(self, base_dir):
        self.base_dir = base_dir

    def results(self):
        # Iterate over the resulted configurations and yield iterator of Results
        for configuration_dir in self._resulted_configurations():
            yield Results(self.base_dir / configuration_dir)

    def _resulted_configurations(self):
        # results from each configuration has its own directory
        for item in os.listdir(self.base_dir):
            # check to see if the directory is from a configuration
            if not self._is_configuration_dir(item):
                continue
            # check to see if the configuration has been completely evaluated
            if self._is_evaluated(item):
                yield item

    def _is_configuration_dir(self, item):
        if item in {'.', '..'}:
            return False
        return (
                os.path.exists(self.base_dir / item / "federation.json")
                and os.path.exists(self.base_dir / item / "grid.json")
        )

    def _is_evaluated(self, item):
        return os.path.exists(self.base_dir / item / "evaluated")

    # TO DO: Add methods for the plotting function
    def plot_metrics(self):
        for result in self.results():
            col_names, metric_value, df_metrics = result.metrics_log()
            return col_names, metric_value, df_metrics

    def plot_accumulated_metrics(self):
        config_count = 0
        for result in self.results():
            _, metric_value, _ = result.metrics_log()
            fig = plt.figure()
            plt.plot(config_count, metric_value)
            plt.xlabel('Configuration ID')
            plt.ylabel('Accumulated Metric')
            plt.title('Comparison of Metric for Different Configurations')
            config_count += 1
            return fig


_OPENDSS_ILLEGAL_CHARACTERS = "\t\n .="


def is_valid_opendss_name(name: str) -> bool:
    """Return true if `name` is a valid name in OpenDSS.

    OpenDSS names may not contain whitespace, '.', or '='.
    """
    return (
            len(name) > 0
            and not any(c in _OPENDSS_ILLEGAL_CHARACTERS for c in name)
    )


class Results:
    """Results from simulating a specific configuration."""

    def __init__(self, config_dir):
        self.config_dir = config_dir

    def _extract_data(self, csv_file):
        df_extracted_data = pd.read_csv(self.config_dir / csv_file)
        # extract column names
        col_names = list(df_extracted_data.columns)
        # extract all datapoints as a pandas dataframe
        num_rows = df_extracted_data.shape[0]
        data = df_extracted_data.iloc[0:num_rows - 1]
        return col_names, data

    def bus_voltages(self):
        """Returns name of columns (bus names) and the time-series bus
        voltages as a pandas dataframe."""
        bus_names, bus_voltages = self._extract_data("bus_voltage.csv")
        return bus_names, bus_voltages

    def grid_state(self):
        """Returns name of columns (grid states) and the time-series data
        as a pandas dataframe."""
        states, state_data = self._extract_data("grid_state.csv")
        return states, state_data

    def pde_loading(self):
        """Returns name of the columns (power delivery elements with
        the OpenDSS model) and the loading of the power delivery elements
        as a pandas dataframe."""
        pde_elements, pde_loading = self._extract_data("pde_loading.csv")
        return pde_elements, pde_loading

    def storage_state(self):
        """Returns name of the columns (states specific to storage devices
        in OpendDSS model) and the time-series data as a pandas dataframe."""
        storage_state_file = Path(self.config_dir / "storage_power.csv")
        if storage_state_file.is_file():
            storage_states, storage_state_data = self._extract_data("storage_power.csv")
        else:
            storage_states, storage_state_data = [], []
        return storage_states, storage_state_data

    def storage_voltages(self):
        """Returns name of the columns (buses) where storage is placed and
        voltages at those buses as a pandas dataframe"""
        storage_voltages_file = Path(self.config_dir / "storage_voltage.csv")
        if storage_voltages_file.is_file():
            storage_buses, storage_voltages = self._extract_data("storage_voltage.csv")
        else:
            storage_buses, storage_voltages = [], []
        return storage_buses, storage_voltages

    def metrics_log(self):
        """Returns name of columns of the logged metrics, the accumulated value
        of the metric, and the time-series log as a pandas dataframe."""
        df_metrics = pd.read_csv(self.config_dir / "metric_log.csv")
        # extract column names
        col_names = list(df_metrics.columns)
        num_rows = df_metrics.shape[0]
        # extract accumulated value of the metric from the last row
        accumulated_metric = df_metrics.iloc[-1:].loc[num_rows - 1, 'time']
        # extract all the datapoints as a pandas dataframe
        data = df_metrics.iloc[0: num_rows - 1]
        return col_names, accumulated_metric, data<|MERGE_RESOLUTION|>--- conflicted
+++ resolved
@@ -631,21 +631,6 @@
 
     def configurations(self):
         """Return an iterator over all grid configurations to be evaluated."""
-<<<<<<< HEAD
-        for storage_configuration in self._storage_configurations():
-            storage_devices, inv_controls = _safe_unzip(storage_configuration)
-            inv_controls = list(
-                filter(lambda ic: ic is not None, inv_controls)
-                )
-            yield Configuration(
-                self._grid_model_path,
-                self._metricMgrs,
-                self.pvsystems,
-                storage_devices,
-                inv_controls,
-                reliability=self.reliability_params,
-                sim_duration=self.sim_duration
-=======
         for pv_configuration in self._pv_configurations():
             for storage_configuration in self._storage_configurations():
                 storage_devices, ess_inv_controls = _safe_unzip(storage_configuration)
@@ -662,7 +647,6 @@
                     inv_controls,
                     reliability=self.reliability_params,
                     sim_duration=self.sim_duration
->>>>>>> 11d77f13
                 )
 
     def _storage_configurations(self):
@@ -761,18 +745,6 @@
             self.params = deepcopy(InverterControl._DEFAULT_PARAMS[self.mode])
 
     @property
-<<<<<<< HEAD
-    def active_params(self):
-        """Return only the params relevant to the active mode.
-
-        Returns
-        -------
-        dict
-            Dictionary of parameters that are relevant to the
-            currently active control mode.
-        """
-        return self.params[self.mode]
-=======
     def mode(self):
         return self._mode
 
@@ -784,7 +756,28 @@
             self._mode = InverterControl.Mode(value)
         else:
             raise ValueError("invalid mode")
->>>>>>> 11d77f13
+
+    def _active_curves(self):
+        x_names = StorageControl._CURVE_NAME_X[self.mode]
+        y_names = StorageControl._CURVE_NAME_Y[self.mode]
+        curves = tuple(
+            tuple(zip(self.active_params[x],
+                      self.active_params[y]))
+            for x, y in zip(x_names, y_names)
+        )
+        return curves[0], curves[1] if len(curves) == 2 else None
+
+    @property
+    def active_params(self):
+        """Return only the params relevant to the active mode.
+
+        Returns
+        -------
+        dict
+            Dictionary of parameters thar are relevant the the
+            currently active control mode.
+        """
+        return self.params[self.mode]
 
     def __eq__(self, other):
         if not isinstance(other, InverterControl):
@@ -800,7 +793,6 @@
         return self.active_params == other.active_params
 
     def __hash__(self):
-<<<<<<< HEAD
         """Produces a hash value for this instance of a StorageControl.
 
         This only takes into account the core properties of the object, not
@@ -808,10 +800,8 @@
         can be found to be equal or not based only on object "genetics".
 
         The value produced will be consistent across multiple invocations of
-        the python interpreter (non-salted).
-        """
-=======
->>>>>>> 11d77f13
+        the python interpeter (non-salted).
+        """
         m = hashlib.sha256()
         m.update(self.mode.encode())
         if self.mode in self.params:
