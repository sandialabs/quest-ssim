"""Core classes and functions for the user interface."""
import functools
import hashlib
import itertools
import json
import os
import pandas as pd
import matplotlib.pyplot as plt
import tempfile
from os import path, makedirs
from pathlib import Path, PurePosixPath
import pkg_resources
import subprocess
import tomli

from ssim import grid
from ssim.opendss import DSSModel
from ssim.metrics import MetricManager, MetricTimeAccumulator

# To Do
#
# 1. Add attributes to Project that will be used to generate Configurations
#    - iterator over storage sizes
#    - iterator over storage locations
#    - set of metrics for all configurations
#    - how is each storage device controlled?
# 1.5. Gereric MetricConfiguration class?
# 2. Add basic Configuration implementation
# 3. Implement Configuration.evaluate()


_DEFAULT_RELIABILITY = {
    # "seed": 1234567,
    "line": {
        "mtbf": 1000000,
        "min_repair": 1,
        "max_repair": 10
    },
    "switch": {
        "mtbf": 100,
        "min_repair": 5,
        "max_repair": 8,
        "p_open": 1.0,
        "p_closed": 0.0,
        "p_current": 0.0
    },
    "generator":
    {
        "aging": {
            "mtbf": 5000,
            "min_repair": 1.0,
            "max_repair": 1.0
        },
        "operating_wear_out": {
            "mtbf": 1000,
            "min_repair": 2.0,
            "max_repair": 2.0
        }
    }
}


class Project:
    """A set of grid configurations that make up a complete study."""

    def __init__(self, name: str):
        self.name = name
        self._grid_model_path = None
        self._grid_model = None
        self._input_file_path = None
        self.storage_devices = []
        self.pvsystems = []
        self._metricMgrs = {}

    def load_toml_file(self, filename: str):
        """Reads data for this Project from the supplied TOML file.

        Parameters
        ----------
        filename: str
            The full path to the TOML file from which input is to be loaded.
        """
        self._input_file_path = filename
        self.clear_metrics()
        self.clear_options()
        self.clear_pv()

        with open(filename, 'r') as f:
            toml = f.read()

        tdat = tomli.loads(toml)
        self.read_toml(tdat)

    @property
    def base_dir(self):
        return Path(os.path.abspath(self.name))

    @property
    def base_dir(self):
        return Path(os.path.abspath(self.name))

    @property
    def bus_names(self):
        """Returns a collection of all bus names stored in the current DSS model.

        Returns
        ----------
        list:
            The collection of all bus names contained in the current grid model.
        """
        return [] if self._grid_model is None else self._grid_model.bus_names

    @property
    def line_names(self):
        """Returns a collection of all line names stored in the current DSS model.

        Returns
        ----------
        list:
            The collection of all line names contained in the current grid model.
        """
        return [] if self._grid_model is None else self._grid_model.line_names

    @property
    def storage_names(self):
        return set(device.name for device in self.storage_devices)

    @property
    def grid_model(self) -> DSSModel:
        return self._grid_model

    def phases(self, bus):
        return self._grid_model.available_phases(bus)

    def set_grid_model(self, model_path):
        self._grid_model_path = model_path
        self._grid_model = DSSModel(model_path)

    def write_toml(self) -> str:
        """Writes the properties of this class instance to a string in TOML
           format.

        Returns
        -------
        str:
            A TOML formatted string with the properties of this project instance.
        """
        ret = "[Project]\n"
        ret += f"name = \'{self.name}\'\n"
        ret += f"grid_model_path = \'{self._grid_model_path}\'\n"

        for so in self.storage_devices:
            ret += so.write_toml()

        for mgrKey in self._metricMgrs:
            mgr = self._metricMgrs[mgrKey]
            ret += mgr.write_toml(mgrKey)

        return ret

    def read_toml(self, tomlData):
        """Reads the properties of this class instance from a TOML formated dictionary.

        Parameters
        -------
        tomlData
            A TOML formatted dictionary from which to read the properties of this class
            instance.
        """
        projdict = tomlData["Project"]
        self.name = projdict["name"]
        self.set_grid_model(projdict["grid_model_path"])

        sodict = tomlData["storage-options"]
        for sokey in sodict:
            so = StorageOptions(sokey, 3, [], [], [])
            so.read_toml(sokey, sodict[sokey])
            self.add_storage_option(so)

        if "metrics" in tomlData:
            self.__read_metric_map(tomlData["metrics"])

    def __read_metric_map(self, mdict):
        for ckey in mdict:
            cat_mgr = self.get_manager(ckey)
            if cat_mgr is None:
                cat_mgr = MetricManager()
                self._metricMgrs[ckey] = cat_mgr
            cat_mgr.read_toml(mdict[ckey])

    def add_metric(self, category: str, key: str, metric: MetricTimeAccumulator):
        """Adds the supplied metric identified by the supplied key to an existing or
         new metric manager with the supplied category.

        If there is already a metric associated with the category and key, it is
        replaced by the supplied one.  If the supplied metric is None, then any
        existing metric keyed on category and key is removed.

        Parameters
        ----------
        category : str
            The category of the metric manager to which a metric is to be added.
        key : str
            The key of the metric to add.
        metric : MetricTimeAccumulator
            The metric to add to this project keyed on the supplied category and key.
        """
        cat_mgr = self.get_manager(category)
        if cat_mgr is None:
            cat_mgr= MetricManager()
            self._metricMgrs[category] = cat_mgr
             
        cat_mgr.add_accumulator(key, metric)
        
    def remove_metric(self, category: str, key: str) -> bool:
        """Removes the metric identified by the supplied key in the supplied category.

        Parameters
        ----------
        category : str
            The category of the metric manager from which a metric is to be removed.
        key : str
            The key of the metric to remove.

        Returns
        -------
        bool:
            True if a removal took place and false if not.  Removal may fail if the
            supplied category does not map to an existing metric manager or if key
            does not map to a metric in the identified manager.
        """
        cat_mgr = self.get_manager(category)
        if cat_mgr is None: return False
        return cat_mgr.remove_accumulator(key)

    def get_metric(self, category: str, key: str) -> MetricTimeAccumulator:
        """Retrieves the metric identified by the supplied key in the supplied category.

        Parameters
        ----------
        category : str
            The category of the metric manager from which a metric is to be retrieved.
        key : str
            The key of the metric to retrieve.

        Returns
        -------
        MetricTimeAccumulator:
            The found metric or None.  Retrieval may fail if the supplied category does
            not map to an existing metric manager or if key does not map to a metric
            in the identified manager.
        """
        cat_mgr = self.get_manager(category)
        if cat_mgr is None: return None
        return cat_mgr.get_accumulator(key)
    
    def clear_metrics(self):
        """Removes all metrics from all managers and removes all managers."""
        self._metricMgrs.clear();

    def clear_options(self):
        """Removes all storage options from this project."""
        self.storage_devices.clear();

    def clear_pv(self):
        """Removes all storage options from this project."""
        self.pvsystems.clear();

    def get_manager(self, category: str) -> MetricManager:
        """Retrieves the metric manager identified by the supplied category.

        Parameters
        ----------
        category : str
            The category of the metric manager to be retrieved.

        Returns
        -------
        MetricManager:
            The found metric manager or None.  Retrieval may fail if the supplied category
            does not map to an existing metric manager.
        """
        return self._metricMgrs.get(category)

    def remove_storage_option(self, storage_options):
        self.storage_devices.remove(storage_options)

    def add_storage_option(self, storage_options):
        self.storage_devices.append(storage_options)

    def configurations(self):
        """Return an iterator over all grid configurations to be evaluated."""
        for storage_configuration in self._storage_configurations():
            yield Configuration(
                self._grid_model_path,
                self._metricMgrs,
                self.pvsystems,
                storage_configuration
            )

    def _storage_configurations(self):
        return itertools.product(
            *(storage_options.configurations()
              for storage_options in self.storage_devices)
        )

    def num_configurations(self):
        """Return the total number of configurations in this project."""
        return functools.reduce(
            lambda ess, acc: ess.num_configurations * acc,
            self.storage_devices,
            1
        )

    def evaluated_configurations(self):
        """Return the number of configurations that have been evaluated."""
        raise NotImplementedError()


class StorageControl:
    """Container for information about how a storage device is controlled.

    Parameters
    ----------
    mode : str
        Name of the control mode (valid choices are 'constantpf',
        'voltvar', 'voltwatt', 'droop')
    params : dict, optional
        Control-specific parameters
    """

    def __init__(self, mode, params):
        self.mode = mode
        self.params = params

    def write_toml(self, name: str)->str:
        """Writes the properties of this class instance to a string in TOML
           format.

        Parameters
        ----------
        name : str
            The name of the storage asset for which this is the control
            configuration.

        Returns
        -------
        str:
            A TOML formatted string with the properties of this instance.
        """
        ret = f"\n\n[{name}.control-mode]\n"
        ret += f"mode = \'{self.mode}\'\n"

        #ret += f"\n\n[{name}.control-mode.params]\n"
        for key in self.params:
            ret += f"\"{key}\" = {str(self.params[key])}\n"

        return ret

    def read_toml(self, tomlData):
        """Reads the properties of this class instance from a TOML formated dictionary.

        Parameters
        -------
        tomlData
            A TOML formatted dictionary from which to read the properties of this class
            instance.
        """
        for key in tomlData:
            if key == "mode":
                self.mode = tomlData[key]
            else:
                self.params[key] = tomlData[key]

    def __check_curve_generic(self, curvedesc: str, curvename_x: str, curvename_y: str) -> str:

        if curvename_x not in self.params:
            return f"Unable to find control param list named \"{curvename_x}\".  This is an application error."

        if curvename_y not in self.params:
            return f"Unable to find control param list named \"{curvename_y}\".  This is an application error."

        xc = self.params[curvename_x]
        yc = self.params[curvename_y]

        if type(xc) is not list:
            return f"Expected a list of x-values for \"{curvedesc}\". Found value is not a list."

        if type(yc) is not list:
            return f"Expected a list of y-values for \"{curvedesc}\". Found value is not a list."

        if len(xc) != len(yc):
            return f"There is a different number of x values ({len(xc)}) and y values ({len(yc)})."

        if len(xc) < 2:
            return f"There must be at least 2 points defined for a \"{curvedesc}\" control curve."

        # There can be no null values in either list.
        for item in xc:
            if item is None:
                return f"There is at least 1 null x value in the \"{curvedesc}\" control curve.  There can be none."

        for item in yc:
            if item is None:
                return f"There is at least 1 null y value in the \"{curvedesc}\" control curve.  There can be none."

        if len(set(xc)) != len(xc):
            return f"There are duplicate x values in the \"{curvedesc}\" control curve.  They must be unique"

        return None

    def validate(self) -> str:
        if self.mode == "droop":
            pass
        elif self.mode == "voltvar":
            return self.__check_curve_generic("Volt-Var", "volt_vals", "var_vals")
        elif self.mode == "voltwatt":
            return self.__check_curve_generic("Volt-Watt", "volt_vals", "watt_vals")
        elif self.mode == "varwatt":
            return self.__check_curve_generic("Var-Watt", "var_vals", "watt_vals")
        elif self.mode == "vv_vw":
            vvarmsg = self.__check_curve_generic("Volt-Var + Var-Watt", "vv_volt_vals", "var_vals")
            if vvarmsg: return vvarmsg
            return self.__check_curve_generic("Volt-Var + Var-Watt", "vw_volt_vals", "watt_vals")
        if self.mode == "constantpf":
            pass

        return None

    def __check_curve_generic(self, curvedesc: str, curvename_x: str, curvename_y: str) -> str:

        if curvename_x not in self.params:
            return f"Unable to find control param list named \"{curvename_x}\".  This is an application error."

        if curvename_y not in self.params:
            return f"Unable to find control param list named \"{curvename_y}\".  This is an application error."

        xc = self.params[curvename_x]
        yc = self.params[curvename_y]

        if type(xc) is not list:
            return f"Expected a list of x-values for \"{curvedesc}\". Found value is not a list."

        if type(yc) is not list:
            return f"Expected a list of y-values for \"{curvedesc}\". Found value is not a list."

        if len(xc) != len(yc):
            return f"There is a different number of x values ({len(xc)}) and y values ({len(yc)})."

        if len(xc) < 2:
            return f"There must be at least 2 points defined for a \"{curvedesc}\" control curve."

        # There can be no null values in either list.
        for item in xc:
            if item is None:
                return f"There is at least 1 null x value in the \"{curvedesc}\" control curve.  There can be none."

        for item in yc:
            if item is None:
                return f"There is at least 1 null y value in the \"{curvedesc}\" control curve.  There can be none."

        if len(set(xc)) != len(xc):
            return f"There are duplicate x values in the \"{curvedesc}\" control curve.  They must be unique"

        return None

    def validate(self) -> str:
        if self.mode == "droop":
            pass
        elif self.mode == "voltvar":
            return self.__check_curve_generic("Volt-Var", "volt_vals", "var_vals")
        elif self.mode == "voltwatt":
            return self.__check_curve_generic("Volt-Watt", "volt_vals", "watt_vals")
        elif self.mode == "varwatt":
            return self.__check_curve_generic("Var-Watt", "var_vals", "watt_vals")
        elif self.mode == "vv_vw":
            vvarmsg = self.__check_curve_generic("Volt-Var + Var-Watt", "vv_volt_vals", "var_vals")
            if vvarmsg: return vvarmsg
            return self.__check_curve_generic("Volt-Var + Var-Watt", "vw_volt_vals", "watt_vals")
        if self.mode == "constantpf":
            pass

        return None

class StorageOptions:
    """Set of configuration options available for a specific device.

    Parameters
    ----------
    name : str
        Name of the device.
    num_phases: int
        Number of phases this device must be connected to.
    power : iterable of float
        Options for maximum power capacity of the device. [kW]
    duration : iterable of float
        Options for how long this device can sustain its maximum power
        output before it is depleted. [hours]
    busses : iterable of str
        Busses where this device can be connected.
    min_soc : float, default 0.2
        Minimum state of charge this device will be allowed to
        discharge to.
    max_soc : float, default 0.8
        Maximum state of charge this device will be allowed to
        charge to.
    initial_soc : float, default 0.5
        State of charge at the begining of the simulation.
    soc_model : str, optional
        External model used for device state of charge.
    control : StorageControl, optional
        Controls applied to the device. Defaults to 'droop'.
    required : bool, default True
        If True the device will be included in every configuration.
        Otherwise, the configurations without this device will be
        evaluated.
    """

    def __init__(self, name, num_phases, power, duration, busses,
                 min_soc=0.2,
                 max_soc=0.8,
                 initial_soc=0.5,
                 soc_model=None,
                 control=None,
                 required=True):
        self.name = name
        self.phases = num_phases
        self.power = set(power)
        self.duration = set(duration)
        self.busses = set(busses)
        self.min_soc = min_soc
        self.max_soc = max_soc
        self.initial_soc = initial_soc
        self.control = control or StorageControl(
            'droop',
            {'p_droop': 500.0, 'q_droop': -300.0}  # completely arbitrary
        )
        self.soc_model = soc_model
        self.required = required

    def write_toml(self)->str:
        """Writes the properties of this class instance to a string in TOML format.

        Returns
        -------
        str:
            A TOML formatted string with the properties of this instance.
        """
        tag = f"storage-options.\"{self.name}\""
        ret = f"\n\n[{tag}]\n"
        ret += f"phases = {str(self.phases)}\n"
        ret += f"required = {str(self.required).lower()}\n"
        ret += f"min_soc = {str(self.min_soc)}\n"
        ret += f"max_soc = {str(self.max_soc)}\n"
        ret += f"initial_soc = {str(self.initial_soc)}\n"
        buslst = "'" + "','".join(self.busses) + "'"
        ret += f"busses = [{str(buslst)}]\n"
        ret += f"power = [{str(', '.join(map(str, self.power)))}]\n"
        ret += f"duration = [{str(', '.join(map(str, self.duration)))}]\n"

        if self.control: ret += self.control.write_toml(tag)
        return ret

    def read_toml(self, name: str, tomlData):
        """Reads the properties of this class instance from a TOML formated dictionary.

        Parameters
        -------
        name: str
            The name of the storage asset for which this is the option description.
        tomlData
            A TOML formatted dictionary from which to read the properties of this class
            instance.
        """
        self.phases = tomlData["phases"]
        self.required = tomlData["required"]
        self.min_soc = tomlData["min_soc"]
        self.max_soc = tomlData["max_soc"]
        self.initial_soc = tomlData["initial_soc"]
        self.busses = set(tomlData["busses"])
        self.power = set(tomlData["power"])
        self.duration = set(tomlData["duration"])

        if "control-mode" in tomlData:
            self.control.read_toml(tomlData["control-mode"])

    def add_bus(self, bus: str):
        """Adds the supplied bus name to the list of bus names in this storage option.

        Parameters
        ----------
        bus
            The name of the bus to add to this storage options bus list.
        """
        self.busses.add(bus)

    def add_power(self, power: float) -> bool:
        """Adds a new power value (kW) to the list of allowed power values
        for this storage configuration.

        If the supplied power value already exists, then nothing happens.
        Duplicates are not added.

        Parameters
        -------
        power: float
            The power value to add to the list of possible power values for this
            storage element.

        Returns
        -------
        bool:
            True if the power value is successfully added and false otherwise.
        """
        initlen = len(self.power)
        self.power.add(power)
        return initlen != len(self.power)

    def add_duration(self, duration: float) -> bool:
        """Adds a new duration value (hours) to the list of allowed duration values
        for this storage configuration.

        If the supplied duration value already exists, then nothing happens.
        Duplicates are not added.

        Parameters
        -------
        power: float
            The duration value to add to the list of possible duration values for this
            storage element.

        Returns
        -------
        bool:
            True if the duration value is successfully added and false otherwise.
        """
        initlen = len(self.duration)
        self.duration.add(duration)
        return initlen != len(self.duration)

    @property
    def name_valid(self) -> bool:
        """Tests to see if the name stored in this class is valid.

        To be valid, the name must be a vaild OpenDSS name.  See the
        is_valid_opendss_name function for more details.

        Returns
        -------
        bool:
            True if self.name is a valid name for a storage object and
            False otherwise.
        """
        return is_valid_opendss_name(self.name)

    def validate_soc_values(self) -> str:
        """Checks to see that the SOC values stored in this class are valid values.

        To be valid, the min SOC must be less than the max and all values
        (min, max, and initial) must be in the range [0, 1].

        Returns
        -------
        str:
            A string indicating any errors in the SOC inputs or None
            if there are no issues.
        """
        if self.min_soc >= self.max_soc:
            return "The minimum SOC must be less than the maximum."

        if self.initial_soc > 1.0:
            return "The initial SOC must be less than 100%."

        if self.initial_soc < 0.0:
            return "The initial SOC must be greater than 0%."

        if self.max_soc > 1.0:
            return "The maximum SOC must be less than 100%."

        if self.max_soc < 0.0:
            return "The maximum SOC must be greater than 0%."

        if self.min_soc > 1.0:
            return "The minimum SOC must be less than 100%."

        if self.min_soc < 0.0:
            return "The minimum SOC must be greater than 0%."

        return None

    def validate_name(self) -> str:
        """Checks to see that the name stored in this class is valid.

        To be valid, the name must be a vaild OpenDSS name.  See the
        name_valid property for more details.

        Returns
        -------
        str:
            A string indicating any errors in the name input or None
            if there are no issues.
        """
        return None if self.name_valid else \
            "Storage asset name is invalid.  The name can contain no spaces, " + \
            "newlines, periods, tabs, or equal signs.  It also cannot be empty."

    def validate_power_value(self, value: float) -> str:
        """Checks to see that the supplied power value is valid for use in this class.

        To be valid, the supplied power value must be greater than 0.  No check is done
        here to be sure that the supplied value is not already in the list.

        Parameters
        ----------
        value: float
            The value to test for usability as a power value for this class.

        Returns
        -------
        str:
            A string indicating the any error with the supplied power value or None
            if there are no issues.
        """
        return None if value > 0.0 \
            else "Power values cannot be less than or equal to 0 kW."

    def validate_duration_value(self, value: float) -> str:
        """Checks to see that the supplied duration value is valid for use in this class.

        To be valid, the supplied duration value must be greater than 0.  No check is done
        here to be sure that the supplied value is not already in the list.

        Parameters
        ----------
        value: float
            The value to test for usability as a duration value for this class.

        Returns
        -------
        str:
            A string indicating the any error with the supplied duration value or None
            if there are no issues.
        """
        return None if value > 0.0 \
            else "Duration values cannot be less than or equal to 0 hours."

    def validate_power_values(self) -> str:
        """Checks to see that the power values stored in this class are valid.

        To be valid, there must be at least 1 power value and all power values must
        pass the test in validate_power_value.

        Returns
        -------
        str:
            A string indicating the first error found in the power values or None
            if there are no issues.
        """
        if len(self.power) == 0:
            return "No power values provided."

        for val in self.power:
            vv = self.validate_power_value(val)
            if vv: return vv

        return None

    def validate_duration_values(self) -> str:
        """Checks to see that the duration values stored in this class are valid.

        To be valid, there must be at least 1 duration value and all duration values must
        pass the test in validate_duration_value.

        Returns
        -------
        str:
            A string indicating the first error found in the duration values or None
            if there are no issues.
        """
        if len(self.duration) == 0:
            return "No duration values provided."

        for val in self.duration:
            vv = self.validate_duration_value(val)
            if vv: return vv

        return None

    def validate_controls(self) -> str:
        return self.control.validate()

    def validate_busses(self) -> str:
        """Checks to see that the list of busses stored in this class is valid.

        To be valid, there must be at least 1 bus.

        Returns
        -------
        str:
            A string indicating the first error found while checking the bus list
            or None if there are no issues.
        """
        if len(self.busses) == 0:
            return "No busses selected"

        # Don't have access to the master bus list here (I don't think)
        # but it would be good to check them all against that list.

        return None

    @property
    def valid(self):
        return (self.name_valid
                and self.validate_duration_values() is None
                and self.validate_power_values() is None
                and self.validate_busses() is None)

    @property
    def num_configurations(self):
        """Total number of possible configurations for this device."""
        cfgs = len(self.busses) * len(self.power) * len(self.duration)
        if self.required:
            return cfgs
        return cfgs + 1

    def configurations(self):
        """Return a generator that yields all possible configurations."""
        for bus in self.busses:
            for power in self.power:
                for duration in self.duration:
                    # TODO need to add other parameters (e.g. min/max soc)
                    yield grid.StorageSpecification(
                        self.name,
                        bus,
                        duration * power,
                        power,
                        self.control.mode,
                        soc=self.initial_soc,
                        controller_params=self.control.params
                    )
        if not self.required:
            yield None


class MetricCongifuration:
    """Configuration of a single metric.

    .. note::
       Only voltage metrics are supported at this time.
    """

    def __init__(self, bus, objective, limit):
        """Constructs a new MetricConfiguration object.

        Parameters
        ----------
        bus
            The bus for which this metric configuration is being defined.
        objective
            The objective value for this metric configuration.  This is the target
            value which if achieved, results in full satisfaction.
        limit
            The worst acceptable value for this metric.
        """
        self.bus = bus
        self.limit = limit
        self.objective = objective

    def to_dict(self):
        """Return a dict representation of this metric."""
        return {
            "name": self.bus,
            "objective": self.objective,
            "limit": self.limit
        }


class Configuration:
    """A specific grid configuration to be evaluated."""

    def __init__(self, grid, metrics, pvsystems,
                 storage_devices, sim_duration=24):
        self.results = None
        self.grid = grid
        self.metrics = metrics
        self.pvsystems = pvsystems
        self.storage = storage_devices
        self.sim_duration = sim_duration
        self._grid_path = None
        self._federation_path = None
        self._proc = None
        self._workdir = Path(".")

    @property
    def id(self):
        h = hashlib.sha1()
        for ess in self.storage:
            if ess is None:
                h.update(b"None")
            else:
                h.update(
                    bytes(
                        str((ess.name,
                             ess.bus,
                             ess.phases,
                             ess.kwh_rated,
                             ess.kw_rated,
                             ess.controller)),
                        "utf-8"
                    )
                )
        return str(h.hexdigest())

    def evaluate(self, basepath="."):
        """Run the simulator for this configuration"""
<<<<<<< HEAD
        if basepath is not None:
            os.makedirs(basepath, exist_ok=True)
        self._workdir = Path(os.path.abspath(tempfile.mkdtemp(dir=basepath)))
        self._id = path.basename(self._workdir)
=======
        self._workdir = Path(basepath).absolute() / self.id
        makedirs(self._workdir, exist_ok=True)
>>>>>>> 7c69ee5d
        self._grid_path = PurePosixPath(self._workdir / "grid.json")
        self._federation_path = self._workdir / "federation.json"
        self._write_configuration()
        self._run()
        self._mark_done()
        return self._load_results()

    def wait(self):
        if self._proc is None:
            raise RuntimeError(
                "Tried to wait on evaluation, but no evaluation running"
            )
        return self._proc.wait()

    def _write_configuration(self):
        with open(self._grid_path, 'w') as grid_file:
            json.dump(self._grid_config(), grid_file)
        with open(self._federation_path, 'w') as federation_file:
            json.dump(self._federation_config(), federation_file)

    def _run(self):
        self._proc = subprocess.Popen(
            ["helics", "run", "--path", str(self._federation_path)],
            cwd=self._workdir
        )

    def _mark_done(self):
        (self._workdir / "evaluated").touch()

    def _load_results(self):
        # TODO load the output files/data into a results object (maybe
        # just create a results object that load the data lazily to
        # keep memory usage low)'
        pass

    def _grid_config(self):
        config = {}
        self._configure_grid_model(config)
        self._configure_storage(config)
        self._configure_pv(config)
        self._configure_inverters(config)
        self._configure_reliability(config)
        self._configure_metrics(config)
        return config

    def _configure_grid_model(self, config):
        config["dss_file"] = self.grid
        return config

    def _configure_storage(self, config):
        config["storage"] = list(
            ess.to_dict()
            for ess in self.storage if ess is not None
        )
        return config

    def _configure_pv(self, config):
        config["pvsystem"] = list(
            pv.to_dict()
            for pv in self.pvsystems
        )
        return config

    def _configure_inverters(self, config):
        config["invcontrol"] = []
        return config

    def _configure_reliability(self, config):
        # TODO user specified reliability params
        config["reliability"] = _DEFAULT_RELIABILITY
        return config

    def _configure_metrics(self, config):
        voltage_metrics = self.metrics.get("Voltage")
        if voltage_metrics is not None:
            config["busses_to_measure"] = voltage_metrics.to_dicts()
        return config

    def _federation_config(self):
        config = {"name": str(self.id)}
        self._configure_broker(config)
        self._configure_federates(config)
        return config

    def _configure_broker(self, config):
        # Simplest possible configuration: tell helics cli to
        # automatically start the broker.
        config["broker"] = True
        return config

    def _configure_federates(self, config):
        # specify the EMS federate ?
        # lookup and specify the path(s) the the federate config files
        config["federates"] = [
            _federate_spec(
                "metrics",
                f"metrics-federate"
                f" {self._grid_path}"
                f" {_get_federate_config('metrics')}"
            ),
            _federate_spec(
                "logger",
                f"logger-federate --hours {self.sim_duration}"
                f" {self._grid_path}"
                f" {_get_federate_config('logger')}"
            ),
            _federate_spec(
                "grid",
                f"grid-federate --hours {self.sim_duration}"
                f" {self._grid_path}"
                f" {_get_federate_config('grid')}"
            ),
            _federate_spec(
                "reliability",
                f"reliability-federate --hours {self.sim_duration}"
                f" {self._grid_path}"
                f" {_get_federate_config('reliability')}"
            )
        ] + list(
            _storage_federate_spec(
                ess.name, self._grid_path, self.sim_duration)
            for ess in self.storage if ess is not None
        )
        return config

    def is_evaluated(self):
        return self.results is not None


def _storage_federate_spec(name, grid_path, sim_duration):
    return _federate_spec(
        name,
        f"storage-federate {name} --hours {sim_duration}"
        f" {grid_path} {_get_federate_config('storage')}"
    )


def _federate_spec(name, cmd, directory=".", host="localhost"):
    return {
        "directory": directory,
        "host": host,
        "name": name,
        "exec": cmd
    }


def _get_federate_config(federate):
    """Return the path to the configuration file for the federate type.

    Parameters
    ----------
    federate : str
        Type of federate ('metrics', 'storage', 'reliability', 'logger',
        'grid', 'ems').
    """
    if federate not in {'metrics', 'storage', 'reliability',
                        'logger', 'grid', 'ems'}:
        raise ValueError(f"invalid federate type '{federate}'.")
    return PurePosixPath(
        Path(pkg_resources.resource_filename(
            "ssim.federates", f"{federate}.json"))
    )


class ProjectResults:
    """Container of all results for a project.

    Parameters
    ----------
    project : Project
       Project that the results belong to.
    """

    def __init__(self, project):
        self.base_dir = project.base_dir

    def results(self):
        # Iterate over the resulted configurations and yield iterator of Results
        for configuration_dir in self._resulted_configurations():
            yield Results(self.base_dir / configuration_dir)

    def _resulted_configurations(self):
        # results from each configuration has its own directory
        for item in os.listdir(self.base_dir):
            # check to see if the directory is from a configuration
            if not self._is_configuration_dir(item):
                continue
            # check to see if the configuration has been completely evaluated
            if self._is_evaluated(item):
                yield item

    def _is_configuration_dir(self, item):
        if item in {'.', '..'}:
            return False
        return (
            os.path.exists(self.base_dir / item / "federation.json")
            and os.path.exists(self.base_dir / item / "grid.json")
        )

    def _is_evaluated(self, item):
        return os.path.exists(self.base_dir / item / "evaluated")

    # TO DO: Add methods for the plotting function
    def plot_metrics(self):
        for result in self.results():
            col_names, metric_value, df_metrics = result.metrics_log()
            return col_names, metric_value, df_metrics

    def plot_accumulated_metrics(self):
        config_count = 0
        for result in self.results():
            _, metric_value, _ = result.metrics_log()
            fig = plt.figure()
            plt.plot(config_count, metric_value)
            plt.xlabel('Configuration ID')
            plt.ylabel('Accumated Metric')
            plt.title('Comparison of Metric for Different Configurations')
            config_count += 1
            return fig

_OPENDSS_ILLEGAL_CHARACTERS = "\t\n .="


def is_valid_opendss_name(name: str) -> bool:
    """Return true if `name` is a valid name in OpenDSS.

    OpenDSS names may not contain whitespace, '.', or '='.
    """
    return (
        len(name) > 0
        and not any(c in _OPENDSS_ILLEGAL_CHARACTERS for c in name)
    )


class Results:
    """Results from simulating a specific configuration."""

    def __init__(self, config_dir):
        self.config_dir = config_dir

    def _extract_data(self, csv_file):
        df_extracted_data = pd.read_csv(self.config_dir / csv_file)
        # extract column names
        col_names = list(df_extracted_data.columns)
        # extract all datapoints as a pandas dataframe
        num_rows = df_extracted_data.shape[0]
        data = df_extracted_data.iloc[0:num_rows-1]
        return col_names, data

    def bus_voltages(self):
        """Returns name of columns (bus names) and the time-series bus 
        voltages as a pandas dataframe."""
        bus_names, bus_voltages = self._extract_data("bus_voltage.csv")
        return bus_names, bus_voltages
    
    def grid_state(self):
        """Returns name of columns (grid states) and the time-series data
        as a pandas dataframe."""
        states, state_data = self._extract_data("grid_state.csv")
        return states, state_data

    def pde_loading(self):
        """Returns name of the columns (power delivery elements with 
        the OpenDSS model) and the loading of the power delievery elements
        as a pandas dataframe."""
        pde_elements, pde_loading = self._extract_data("pde_loading.csv")
        return pde_elements, pde_loading

    def storage_state(self):
        """Returns name of the columns (states specific to storage devices 
        in OpendDSS model) and the time-series data as a pandas dataframe."""
        storage_state_file = Path(self.config_dir / "storage_power.csv")
        if storage_state_file.is_file():
            storage_states, storage_state_data = self._extract_data("storage_power.csv")
        else:
            storage_states, storage_state_data = [], []
        return storage_states, storage_state_data

    def storage_voltages(self):
        """Returns name of the columns (buses) where storage is placed and 
        voltages at those buses as a pandas dataframe"""
        storage_voltages_file = Path(self.config_dir / "storage_voltages.csv")
        if storage_voltages_file.is_file():
            storage_buses, storage_voltages = self._extract_data("storage_voltage.csv")
        else:
            storage_buses, storage_voltages = [], []
        return storage_buses, storage_voltages
    
    def metrics_log(self):
        """Returns name of columns of the logged metrics, the accumulated value
        of the metric, and the time-series log as a pandas dataframe."""
        df_metrics = pd.read_csv(self.config_dir / "metric_log.csv")
        # extract column names
        col_names = list(df_metrics.columns)
        num_rows = df_metrics.shape[0]
        # extract accumulated value of the metric from the last row
        accumulated_metric = df_metrics.iloc[-1:].loc[num_rows - 1,'time']
        # extract all the datapoints as a pandas dataframe
        data = df_metrics.iloc[0 : num_rows-1]
        return col_names, accumulated_metric, data<|MERGE_RESOLUTION|>--- conflicted
+++ resolved
@@ -90,10 +90,6 @@
 
         tdat = tomli.loads(toml)
         self.read_toml(tdat)
-
-    @property
-    def base_dir(self):
-        return Path(os.path.abspath(self.name))
 
     @property
     def base_dir(self):
@@ -913,15 +909,8 @@
 
     def evaluate(self, basepath="."):
         """Run the simulator for this configuration"""
-<<<<<<< HEAD
-        if basepath is not None:
-            os.makedirs(basepath, exist_ok=True)
-        self._workdir = Path(os.path.abspath(tempfile.mkdtemp(dir=basepath)))
-        self._id = path.basename(self._workdir)
-=======
         self._workdir = Path(basepath).absolute() / self.id
         makedirs(self._workdir, exist_ok=True)
->>>>>>> 7c69ee5d
         self._grid_path = PurePosixPath(self._workdir / "grid.json")
         self._federation_path = self._workdir / "federation.json"
         self._write_configuration()
