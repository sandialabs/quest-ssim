"""Storage Sizing and Placement Kivy application"""
from contextlib import ExitStack
import itertools
import os
import re

import numpy as np

from math import cos, hypot

import matplotlib
import matplotlib.pyplot as plt
from matplotlib.figure import Figure
from matplotlib.collections import LineCollection
from kivy.garden.matplotlib.backend_kivyagg import FigureCanvasKivyAgg


import opendssdirect as dssdirect
from importlib_resources import files, as_file

from ssim.metrics import ImprovementType, Metric, MetricTimeAccumulator

import kivy
import functools
from kivymd.app import MDApp
from ssim.ui import Project, StorageOptions, is_valid_opendss_name
from kivy.logger import Logger, LOG_LEVELS
from kivy.uix.floatlayout import FloatLayout
from kivymd.uix.list import IRightBodyTouch, ILeftBodyTouch, TwoLineAvatarIconListItem, OneLineAvatarIconListItem
from kivy.uix.boxlayout import BoxLayout
from kivy.uix.screenmanager import Screen, ScreenManager
from kivy.properties import ObjectProperty, StringProperty, NumericProperty
from kivy.uix.popup import Popup
from kivy.uix.boxlayout import BoxLayout
from kivy.core.text import LabelBase
from kivy.clock import Clock
from kivy.uix.behaviors import FocusBehavior
from kivymd.uix.menu import MDDropdownMenu
<<<<<<< HEAD
from kivymd.uix.button import MDFlatButton, MDRectangleFlatIconButton
=======
from kivymd.uix.button import MDFlatButton ,MDRectangleFlatIconButton, MDIconButton
>>>>>>> 13f5ecc1
from kivymd.uix.list import OneLineListItem
from kivy.uix.recycleview import RecycleView
from kivy.uix.recycleboxlayout import RecycleBoxLayout
from kivy.uix.recycleview.views import RecycleDataViewBehavior
from kivy.uix.scrollview import ScrollView
from kivy.uix.textinput import TextInput

from kivymd.app import MDApp
from kivymd.uix.list import (
    TwoLineAvatarIconListItem,
    TwoLineIconListItem,
    ILeftBodyTouch,
    OneLineRightIconListItem,
    MDList
)
from kivymd.uix.selectioncontrol import MDCheckbox
from kivymd.uix.textfield import MDTextField
<<<<<<< HEAD
from kivymd.uix.label import MDLabel

from ssim.ui import Project, StorageOptions, is_valid_opendss_name

_FONT_FILES = {
    "exo_regular": "Exo2-Regular.ttf",
    "exo_bold": "Exo2-Bold.ttf",
    "exo_italic": "Exo2-Italic.ttf",
    "opensans_regular": "OpenSans-Regular.ttf",
    "opensans_bold": "OpenSans-Bold.ttf",
    "opensans_italic": "OpenSans-Italic.ttf"
}


_IMAGE_FILES = [
    "button_down.png", "button_normal.png", "gray.png", "white.png"
]


_KV_FILES = ["common.kv", "ssim.kv"]


def parse_float(strval) -> float:
    try:
        return float(strval)
    except ValueError:
        return None


def parse_float_or_str(strval):
    if not strval: return None
    flt = parse_float(strval)
    return strval if not flt else flt

=======
from kivymd.uix.selectioncontrol import MDCheckbox
from kivymd.uix.menu import MDDropdownMenu
import tomli
>>>>>>> 13f5ecc1

def parse_float(strval) -> float:
    try:
        return float(strval)
    except ValueError:
        return None

def parse_float_or_str(strval):
    if not strval: return None
    flt = parse_float(strval)
    return strval if not flt else flt


class SSimApp(MDApp):

    def __init__(self, *args, **kwargs):
        self.project = Project("unnamed")
        super().__init__(*args, **kwargs)

    def build(self):

        screen_manager = ScreenManager()
        screen_manager.add_widget(SSimScreen(self.project, name="ssim"))
        screen_manager.add_widget(
            DERConfigurationScreen(self.project, name="der-config"))
        screen_manager.add_widget(
            LoadConfigurationScreen(self.project, name="load-config"))
        screen_manager.add_widget(
            MetricConfigurationScreen(self.project, name="metric-config"))
        screen_manager.add_widget(
            RunSimulationScreen(self.project, name="run-sim"))
        screen_manager.current = "ssim"

        return screen_manager


class SSimBaseScreen(Screen):
    """Base class for screens that holds the fundamental ssim data structures.

    Attributes:
        project : :py:class:`ssim.ui.Project`

    Parameters
    ----------
    project : ssim.ui.Project
        Project object where the simulation configuration is being constructed.
    """

    def __init__(self, project, *args, **kwargs):
        self.project = project
        super().__init__(*args, **kwargs)


class DiagramPlot(BoxLayout):

    def reset_plot(self):
        self.clear_widgets()
        self.add_widget(FigureCanvasKivyAgg(plt.gcf()))

    def display_plot_error(self, msg):
        self.clear_widgets()
        self.add_widget(MDLabel(text=msg))


class LeftCheckBox(ILeftBodyTouch, MDCheckbox):
    pass


class BusListItem(TwoLineIconListItem):

    def __init__(self, busname, busphases, *args, **kwargs):
        super().__init__(*args, **kwargs)

        self.text = busname
        self.secondary_text = str(busphases)

    def mark(self, check, the_list_item):
        """mark the task as complete or incomplete"""
        if check.active:
            self.parent.parent.parent.add_bus(the_list_item)
        else:
            self.parent.parent.parent.remove_bus(the_list_item)

    @property
    def active(self):
        return self.ids.selected.active


class TextFieldFloat(MDTextField):
    SIMPLE_FLOAT = re.compile(r"(\+|-)?\d*(\.\d*)?$")

    def __init__(self, *args, **kwargs):
        super().__init__(*args, **kwargs)
        self.helper_text_mode = "on_focus"
        self.helper_text = "Input value and press enter"

    def text_valid(self):
        return TextFieldFloat.SIMPLE_FLOAT.match(self.text) is not None

    def set_text(self, instance, value):
        if value == "":
            return
        self.set_error_message()

    def set_error_message(self):
        if not self.text_valid():
            self.error = True
            self.helper_text = "You must enter a number."
        else:
            self.error = False
            self.helper_text = "Input value and press enter"


class TextFieldMultiFloat(MDTextField):
    SIMPLE_FLOAT = re.compile(r"(\+|-)?\d*(\.\d*)?$")

    def __init__(self, *args, **kwargs):
        super().__init__(*args, **kwargs)
        self.helper_text_mode = "on_focus"
        self.helper_text = "Input numeric value"

    def text_valid(self):
        return TextFieldMultiFloat.SIMPLE_FLOAT.match(self.text) is not None

    def set_text(self, instance, value):
        if value == "":
            return
        self.set_error_message()

    def set_varied_mode(self):
        self.text = ""
        self.helper_text = "Multiple varied values"
        self.error = False

    def set_not_set_mode(self):
        self.text = ""
        self.helper_text = "No values set"
        self.error = False

    def set_error_message(self):
        if not self.text_valid():
            self.error = True
            self.helper_text = "You must enter a number."
        else:
            self.error = False
            self.helper_text = "Input numeric value"


class TextFieldPositiveFloat(MDTextField):
    POSITIVE_FLOAT = re.compile(r"\d*(\.\d*)?$")

    def __init__(self, *args, **kwargs):
        super().__init__(*args, **kwargs)
        self.helper_text_mode = "on_focus"
        self.helper_text = "Input value and press enter"

    def text_valid(self):
        return TextFieldPositiveFloat.POSITIVE_FLOAT.match(self.text) is not None

    def set_text(self, instance, value):
        if value == "":
            return
        self.set_error_message()

    def set_error_message(self):
        if not self.text_valid():
            self.error = True
            self.helper_text = "You must enter a non-negative number."
        else:
            self.error = False
            self.helper_text = "Input value and press enter"


class TextFieldPositivePercentage(MDTextField):
    POSITIVE_FLOAT = re.compile(r"\d*(\.\d*)?$")

    def __init__(self, *args, **kwargs):
        super().__init__(*args, **kwargs)
        self.helper_text_mode = "on_focus"
        self.helper_text = "Input percentage value (0-100)"

    def text_valid(self):
        if TextFieldPositivePercentage.POSITIVE_FLOAT.match(self.text) is None:
            return False

        value = float(self.text)
        if value < 0.0: return False
        if value > 100: return False
        return True

    def set_text(self, instance, value):
        if value == "":
            return
        self.set_error_message()

    def set_error_message(self):
        if not self.text_valid():
            self.error = True
            self.helper_text = "You must enter a value between 0 and 100."
        else:
            self.error = False
            self.helper_text = "Input percentage value"

    def percentage(self):
        return float(self.text)

    def fraction(self):
        return self.percentage() / 100.0


class EditableSetList(MDList):
    options = ObjectProperty(set())

    def __init__(self, *args, **kwargs):
        super().__init__(*args, **kwargs)
        self.bind(
            options=self._update_display
        )

    def _update_display(self, instance, options):
        self.clear_widgets()
        for item in sorted(options):
            self.add_widget(
                EditableSetListItem(item, text=str(item))
            )

    def add_item(self, item):
        """Add an item to the set."""
        self.options = self.options.union(set([item]))

    def remove_item(self, item):
        """Remove an item from the set."""
        # Don't use set.remove() since we must return a new object
        # to trigger the _update_display callback throug kivy
        self.options = self.options - set([item])


class EditableSetListItem(OneLineRightIconListItem):
    """List item with one line and a delete button"""

    def __init__(self, item, *args, **kwargs):
        super().__init__(*args, **kwargs)
        self._value = item
        self.ids.delete.bind(
            on_release=self._delete_item
        )

    def _delete_item(self, item):
        self.parent.remove_item(self._value)


class TextFieldOpenDSSName(MDTextField):
    """Text field that enforces OpenDSS name requirements."""

    def __init__(self, *args, **kwargs):
        super().__init__(*args, **kwargs)

    def text_valid(self):
        return is_valid_opendss_name(self.text)

    def set_text(self, instance, value):
        if value == "":
            self.error = True
        else:
            self.set_error_message()

    def set_error_message(self):
        if not self.text_valid():
            self.error = True
        else:
            self.error = False


class StorageConfigurationScreen(SSimBaseScreen):
    """Configure a single energy storage device."""

    def __init__(self, der_screen, ess: StorageOptions, *args, **kwargs):
        super().__init__(der_screen.project, *args, **kwargs)
        self._der_screen = der_screen
        self.ids.power_input.bind(
            on_text_validate=self._add_device_power
        )
        self.ids.duration_input.bind(
            on_text_validate=self._add_device_duration
        )
        self.ids.device_name.bind(
            on_text_validate=self._check_name
        )
        self.options = ess
        self.initialize_widgets()

    def initialize_widgets(self):
        if self.options is None: return

        for power in self.options.power:
            self.ids.power_list.add_item(power)

        for duration in self.options.duration:
            self.ids.duration_list.add_item(duration)

        self.ids.device_name.text = self.options.name

        for bus_list_item in self.ids.bus_list.children:
            if bus_list_item.text in self.options.busses:
                bus_list_item.ids.selected.active = True

        self.ids.required.active = self.options.required

        Clock.schedule_once(lambda dt: self._refocus_field(self.ids.device_name), 0.05)

    def on_kv_post(self, base_widget):
        self.ids.bus_list.clear_widgets()
        for bus in self.project.bus_names:
            bus_list_item = BusListItem(bus, self.project.phases(bus))
            self.ids.bus_list.add_widget(bus_list_item)

    def _check_name(self, textfield):
        if not textfield.text_valid():
            textfield.helper_text = "invalid name"
            textfield.error = True
            return False
        existing_names = {name.lower() for name in self.project.storage_names}
        if textfield.text.lower() in existing_names:
            textfield.helper_text = "Name already exists"
            textfield.error = True
            return False
        textfield.error = False
        return True

    def _add_option(self, optionlist, textfield):
        if textfield.text_valid():
            value = float(textfield.text)
            optionlist.add_item(value)
            textfield.text = ""
            Clock.schedule_once(lambda dt: self._refocus_field(textfield), 0.05)
        else:
            textfield.set_error_message()

    def _refocus_field(self, textfield):
        textfield.focus = True

    def _add_device_duration(self, textfield):
        self._add_option(self.ids.duration_list, textfield)

    def _add_device_power(self, textfield):
        self._add_option(self.ids.power_list, textfield)

    @property
    def _ess_powers(self):
        return list(self.ids.power_list.options)

    @property
    def _ess_durations(self):
        return list(self.ids.duration_list.options)

    @property
    def _selected_busses(self):
        return list(
            bus_item.text
            for bus_item in self.ids.bus_list.children
            if bus_item.active
        )

    def edit_control_params(self):
        self._record_option_data()

        self.manager.add_widget(
            StorageControlConfigurationScreen(
                self, self.project, self.options, name="configure-storage-controls"
            )
        )

        self.manager.current = "configure-storage-controls"

    def _record_option_data(self) -> StorageOptions:

        if self.options:
            self.options.power = self._ess_powers
            self.options.duration = self._ess_durations
            self.options.busses = self._selected_busses
            self.options.required = self.ids.required.active
            self.options.name = self.ids.device_name.text
            self.options.phases = 3
        else:
            self.options = StorageOptions(
                self.ids.device_name.text,
                3,
                self._ess_powers,
                self._ess_durations,
                self._selected_busses,
                required=self.ids.required.active
            )

    def __show_invalid_input_values_popup(self, msg):
        content = MessagePopupContent()

        popup = Popup(
            title='Invalid Storage Input', content=content, auto_dismiss=False,
            size_hint=(0.4, 0.4)
            )
        content.ids.msg_label.text = str(msg)
        content.ids.dismissBtn.bind(on_press=popup.dismiss)
        popup.open()
        return

    def show_error(self, msg):
        if msg:
            self.__show_invalid_input_values_popup(msg)
            return True

        return False

    def save(self):
        self._record_option_data()

        if not self.options.valid:
            Logger.error(
                "invalid storage configuration - "
                f"name: {self.options.name}, "
                f"powers: {self.options.power}, "
                f"durations: {self.options.duration}, "
                f"busses: {self.options.busses}"
            )

        if self.show_error(self.options.validate_name()): return
        if self.show_error(self.options.validate_soc_values()): return
        if self.show_error(self.options.validate_power_values()):  return
        if self.show_error(self.options.validate_duration_values()): return
        if self.show_error(self.options.validate_busses()): return
        if self.show_error(self.options.validate_controls()): return

        #self._der_screen.add_ess(self.options)
        self.manager.current = "der-config"
        self.manager.remove_widget(self)

    def cancel(self):
        #if self._editing is not None:
            # Restore the original device
        #    self._der_screen.add_ess(self._editing)
        self.manager.current = "der-config"
        self.manager.remove_widget(self)

    def on_enter(self, *args):
        return super().on_enter(*args)

<<<<<<< HEAD

=======
>>>>>>> 13f5ecc1
class XYGridView(RecycleView):

    def extract_x_vals(self) -> list:
        return [parse_float_or_str(child.x_value) for child in self.children[0].children]

    def extract_y_vals(self) -> list:
        return [parse_float_or_str(child.y_value) for child in self.children[0].children]

<<<<<<< HEAD

class XYGridViewLayout(FocusBehavior, RecycleBoxLayout):
    pass


=======
class XYGridViewLayout(FocusBehavior, RecycleBoxLayout):
    pass

>>>>>>> 13f5ecc1
class XYGridViewItem(RecycleDataViewBehavior, BoxLayout):
    index = NumericProperty()

    @property
    def x_value(self):
        return parse_float_or_str(self.ids.x_field.text)

    @property
    def y_value(self):
        return parse_float_or_str(self.ids.y_field.text)

    def refresh_view_attrs(self, rv, index, data):
        self.index = index
        self.ids.x_field.text = str(data['x'])
        self.ids.y_field.text = str(data['y'])

    def on_delete_button(self):
        self.parent.parent.data.pop(self.index)

<<<<<<< HEAD

=======
>>>>>>> 13f5ecc1
class XYItemTextField(TextInput):
    def __init__(self, *args, **kwargs):
        super().__init__(*args, **kwargs)
        self.def_back_color = self.background_color
        self.bind(text = self.set_error_message)
        self.hint_text = "Enter a number."

    def set_error_message(self, instance, text):
        v = parse_float(text) is not None
        self.background_color = "red" if not v else self.def_back_color

<<<<<<< HEAD

=======
>>>>>>> 13f5ecc1
class XYGridHeader(BoxLayout):

    grid = ObjectProperty(None)

    def on_add_button(self):
        self.grid.data.append({'x': 1.0, 'y': 1.0})

<<<<<<< HEAD

=======
>>>>>>> 13f5ecc1
class StorageControlConfigurationScreen(SSimBaseScreen):
    """Configure the control strategy of a single energy storage device."""
    def __init__(self, der_screen, config, *args, **kwargs):
        super().__init__(*args, **kwargs)
        self._der_screen = der_screen
        self._options = args[0]

        self.ids.min_soc.text = str(self._options.min_soc*100.0)
        self.ids.max_soc.text = str(self._options.max_soc*100.0)
        self.ids.init_soc.text = str(self._options.initial_soc*100.0)

        self._param_field_map = {}

        Clock.schedule_once(lambda dt: self.__set_focus_clear_sel(self.ids.max_soc), 0.05)
        Clock.schedule_once(lambda dt: self.__set_focus_clear_sel(self.ids.min_soc), 0.05)
        Clock.schedule_once(lambda dt: self.__set_focus_clear_sel(self.ids.init_soc), 0.05)

        self._def_btn_color = '#005376'

        if not self._options is None:
            if self._options.control.mode == "droop":
                self.set_droop_mode()
            elif self._options.control.mode == "voltvar":
                self.set_volt_var_mode()
            elif self._options.control.mode == "voltwatt":
                self.set_volt_watt_mode()
            elif self._options.control.mode == "varwatt":
                self.set_var_watt_mode()
            elif self._options.control.mode == "vv_vw":
                self.set_volt_var_and_volt_watt_mode()
            elif self._options.control.mode == "constantpf":
                self.set_const_power_factor_mode()
            else:
                self.set_droop_mode()

    @staticmethod
    def __set_focus_clear_sel(widget, value = True):
        widget.focus = value
        Clock.schedule_once(lambda dt: widget.cancel_selection(), 0.05)

    def set_mode_label_text(self):
        self.ids.mode_label.text = "Select a control mode for this storage asset: [b]" +\
            self.device_name + "[/b]"

    @property
    def device_name(self):
        return "" if self._options is None else self._options.name

    def set_droop_mode(self):
        self.set_mode("droop", self.ids.droop_mode)
        self.__verify_control_param("p_droop", 500)
        self.__verify_control_param("q_droop", -300)

        pfield = TextFieldFloat(
            hint_text="P Droop", text=str(self._options.control.params["p_droop"])
            )
        qfield = TextFieldFloat(
            hint_text="Q Droop", text=str(self._options.control.params["q_droop"])
            )
        self.ids.param_box.add_widget(pfield)
        self.ids.param_box.add_widget(qfield)
        self.ids.param_box.add_widget(BoxLayout(size_hint=(1.0, 0.8)))

        self._param_field_map.clear()
        self._param_field_map["p_droop"] = pfield
        self._param_field_map["q_droop"] = qfield

        Clock.schedule_once(lambda dt: self.__set_focus_clear_sel(pfield), 0.05)
        Clock.schedule_once(lambda dt: self.__set_focus_clear_sel(qfield), 0.05)

    def set_volt_var_mode(self):
        self.set_mode("voltvar", self.ids.vv_mode)
        self.__verify_control_param("volt_vals", [0.5, 0.95, 1.0, 1.05, 1.5])
        self.__verify_control_param("var_vals", [1.0, 1.0, 0.0, -1.0, -1.0])

        headers = self.make_xy_header("Voltage (p.u.)", "Reactive Power (kVAR)")
        vvs = self._options.control.params["volt_vals"]
        var = self._options.control.params["var_vals"]

        view = self.make_xy_grid(vvs, var)
        self.ids.voltvargrid = view
        headers.grid = view

        self.ids.param_box.add_widget(headers)
        self.ids.param_box.add_widget(view)

    def set_volt_watt_mode(self):
        self.set_mode("voltwatt", self.ids.vw_mode)
        self.__verify_control_param("volt_vals", [0.5, 0.95, 1.0, 1.05, 1.5])
        self.__verify_control_param("watt_vals", [1.0, 1.0, 0.0, -1.0, -1.0])

        headers = self.make_xy_header("Voltage (p.u.)", "Watts (kW)")
        vvs = self._options.control.params["volt_vals"]
        wvs = self._options.control.params["watt_vals"]

        view = self.make_xy_grid(vvs, wvs)
        self.ids.voltwattgrid = view
        headers.grid = view

        self.ids.param_box.add_widget(headers)
        self.ids.param_box.add_widget(view)

    def set_var_watt_mode(self):
        self.set_mode("varwatt", self.ids.var_watt_mode)
        self.__verify_control_param("var_vals", [0.5, 0.95, 1.0, 1.05, 1.5])
        self.__verify_control_param("watt_vals", [1.0, 1.0, 0.0, -1.0, -1.0])

        headers = self.make_xy_header("Reactive Power (kVAR)", "Watts (kW)")
        vvs = self._options.control.params["var_vals"]
        wvs = self._options.control.params["watt_vals"]

        view = self.make_xy_grid(vvs, wvs)
        self.ids.varwattgrid = view
        headers.grid = view

        self.ids.param_box.add_widget(headers)
        self.ids.param_box.add_widget(view)

    def set_volt_var_and_volt_watt_mode(self):
        self.set_mode("vv_vw", self.ids.vv_vw_mode)
        self.__verify_control_param("vv_volt_vals", [0.5, 0.95, 1.0, 1.05, 1.5])
        self.__verify_control_param("vw_volt_vals", [0.5, 0.95, 1.0, 1.05, 1.5])
        self.__verify_control_param("var_vals", [1.0, 1.0, 0.0, -1.0, -1.0])
        self.__verify_control_param("watt_vals", [1.0, 1.0, 0.0, -1.0, -1.0])

        vvheaders = self.make_xy_header("Voltage (p.u.)", "Reactive Power (kVAR)", (1.0, 0.07))
        vwheaders = self.make_xy_header("Voltage (p.u.)", "Watts (kW)", (1.0, 0.07))

        vvvs = self._options.control.params["vv_volt_vals"]
        vars = self._options.control.params["var_vals"]
        vwvs = self._options.control.params["vw_volt_vals"]
        watts = self._options.control.params["watt_vals"]

        vvview = self.make_xy_grid(vvvs, vars, (1.0, 0.93))
        self.ids.voltvargrid = vvview
        vvheaders.grid = vvview

        vwview = self.make_xy_grid(vwvs, watts, (1.0, 0.93))
        self.ids.voltwattgrid = vwview
        vwheaders.grid = vwview

        self.vwdata = vwview.data

        innerBox = BoxLayout(orientation="horizontal")
        self.ids.param_box.add_widget(innerBox)

        vvBox = BoxLayout(orientation="vertical")
        vwBox = BoxLayout(orientation="vertical")

        innerBox.add_widget(vvBox)
        innerBox.add_widget(vwBox)

        vvBox.add_widget(vvheaders)
        vvBox.add_widget(vvview)

        vwBox.add_widget(vwheaders)
        vwBox.add_widget(vwview)

    def set_const_power_factor_mode(self):
        self.set_mode("constantpf", self.ids.const_pf_mode)
        self.__verify_control_param("pf_val", 0.99)

        pffield = TextFieldPositiveFloat(
            hint_text="Power Factor Value", text=str(self._options.control.params["pf_val"])
            )
        self.ids.param_box.add_widget(pffield)
        self.ids.param_box.add_widget(BoxLayout(size_hint=(1.0, 0.8)))

        self._param_field_map.clear()
        self._param_field_map["pf_val"] = pffield

        Clock.schedule_once(lambda dt: self.__set_focus_clear_sel(pffield), 0.05)

    def __verify_control_param(self, label: str, def_val):
        if label not in self._options.control.params:
            self._options.control.params[label] = def_val

    @staticmethod
    def __try_sort(xl: list, yl: list) -> (list, list):
        try:
            return (list(t) for t in zip(*sorted(zip(xl, yl))))
        except:
            return (xl, yl)

    def make_xy_grid(self, xs: list, ys: list, size_hint=(0.5, 0.93)) -> XYGridView:
        view = XYGridView(size_hint=size_hint)
        xs, ys = StorageControlConfigurationScreen.__try_sort(xs, ys)
        dat = [{'x': xs[i], 'y': ys[i]} for i in range(len(xs))]
        view.data = dat
        return view

    def make_xy_header(self, xlabel: str, ylabel: str, size_hint=(0.5, 0.07)) -> XYGridHeader:
        headers = XYGridHeader(size_hint=size_hint)
        headers.ids.x_label.text = xlabel
        headers.ids.y_label.text = ylabel
        return headers

    def set_mode(self, name, button) -> bool:
        self.manage_button_selection_states(button)
        self.ids.param_box.clear_widgets()
        if self._options.control.mode == name: return False
        self._options.control.mode = name
        self._options.control.params.clear()
        return True

    def manage_button_selection_states(self, selbutton):
        self.ids.droop_mode.md_bg_color =\
            "red" if selbutton is self.ids.droop_mode else self._def_btn_color
        self.ids.vv_mode.md_bg_color =\
            "red" if selbutton is self.ids.vv_mode else self._def_btn_color
        self.ids.vw_mode.md_bg_color =\
            "red" if selbutton is self.ids.vw_mode else self._def_btn_color
        self.ids.var_watt_mode.md_bg_color =\
            "red" if selbutton is self.ids.var_watt_mode else self._def_btn_color
        self.ids.vv_vw_mode.md_bg_color =\
            "red" if selbutton is self.ids.vv_vw_mode else self._def_btn_color
        self.ids.const_pf_mode.md_bg_color =\
            "red" if selbutton is self.ids.const_pf_mode else self._def_btn_color

    def save(self):
        self._options.min_soc = self.ids.min_soc.fraction()
        self._options.max_soc = self.ids.max_soc.fraction()
        self._options.initial_soc = self.ids.init_soc.fraction()

        self._options.control.params.clear()

        for key in self._param_field_map:
            self._options.control.params[key] =\
                float(self._param_field_map[key].text)

        if self._options.control.mode == "voltvar":
            self.__extract_data_lists(self.ids.voltvargrid, "volt_vals", "var_vals")

        if self._options.control.mode == "voltwatt":
            self.__extract_data_lists(self.ids.voltwattgrid, "volt_vals", "watt_vals")

        if self._options.control.mode == "varwatt":
            self.__extract_data_lists(self.ids.varwattgrid, "var_vals", "watt_vals")

        if self._options.control.mode == "vv_vw":
            self.__extract_data_lists(self.ids.voltvargrid, "vv_volt_vals", "var_vals")
            self.__extract_data_lists(self.ids.voltwattgrid, "vw_volt_vals", "watt_vals")

        self.manager.current = "configure-storage"
        self.manager.remove_widget(self)

    def cancel(self):
        self.manager.current = "configure-storage"
        self.manager.remove_widget(self)

    def __extract_data_lists(self, xyc: XYGridView, l1name, l2name):
        xl = xyc.extract_x_vals()
        yl = xyc.extract_y_vals()

        try:
            xl, yl = (list(t) for t in zip(*sorted(zip(xl, yl))))
        except:
            pass

        self._options.control.params[l1name] = xl
        self._options.control.params[l2name] = yl

<<<<<<< HEAD

=======
>>>>>>> 13f5ecc1
class PVConfigurationScreen(SSimBaseScreen):
    """Configure a single PV system."""

    def __init__(self, *args, **kwargs):
        self.pvsystem = None
        super().__init__(*args, **kwargs)

    def save(self):
        # TODO add the new storage device to the project
        self.manager.current = "der-config"

    def cancel(self):
        self.manager.current = "der-config"


class DERConfigurationScreen(SSimBaseScreen):
    """Configure energy storage devices and PV generators."""

    def __init__(self, *args, **kwargs):
        # comes first so the manager is initialized
        super().__init__(*args, **kwargs)
        self.ids.delete_storage.bind(
            on_release=self.delete_ess
        )

    def load_project_data(self):
        self.ids.ess_list.clear_widgets()
        for so in self.project.storage_devices:
            self.ids.ess_list.add_widget(
                StorageListItem(so, self)
            )

        for pv in self.project.pvsystems:
            self.ids.pv_list.add_widget(
                PVListItem(pv)
            )

    def new_storage(self):
        ess = StorageOptions("NewBESS", 3, [], [], [])

        self.add_ess(ess)

        self.manager.add_widget(
            StorageConfigurationScreen(
                self, ess, name="configure-storage")
        )

        self.manager.current = "configure-storage"

    def add_ess(self, ess):
        self.project.add_storage_option(ess)
        self.ids.ess_list.add_widget(
            StorageListItem(ess, self)
        )

    def delete_ess(self, button):
        to_remove = []
        for ess_list_item in self.ids.ess_list.children:
            if ess_list_item.selected:
                to_remove.append(ess_list_item)
                self.project.remove_storage_option(ess_list_item.ess)
        for widget in to_remove:
            self.ids.ess_list.remove_widget(widget)

    def on_pre_enter(self, *args):
        if self.project.grid_model is None:
            _show_no_grid_popup("ssim", self.manager)
        return super().on_pre_enter(*args)

    def edit_storage(self, ess_list_item):
        ess = ess_list_item.ess
        # Remove from the list so it can be re-added after editing
        #self.project.remove_storage_option(ess)
        #self.ids.ess_list.remove_widget(ess_list_item)
        self.manager.add_widget(
            StorageConfigurationScreen(self, ess, name="configure-storage"))
        self.manager.current = "configure-storage"


class StorageListItem(TwoLineAvatarIconListItem):
    def __init__(self, ess, der_screen, *args, **kwargs):
        super().__init__(*args, **kwargs)
        self.ess = ess
        self.text = ess.name
        self.secondary_text = str(ess.power)
        self.ids.edit.bind(
            on_release=self.edit
        )
        self._der_screen = der_screen

    @property
    def selected(self):
        return self.ids.selected.active

    def edit(self, icon_widget):
        self._der_screen.edit_storage(self)


class PVListItem(TwoLineAvatarIconListItem):
    def __init__(self, pv, der_screen, *args, **kwargs):
        super().__init__(*args, **kwargs)
        self.pv = pv
        self.text = pv.name
        self.secondary_text = str(pv.bus)
        self._der_screen = der_screen


class LoadConfigurationScreen(SSimBaseScreen):
    pass


class NoGridPopupContent(BoxLayout):
    pass


class NoGridPopupContent(BoxLayout):
    pass


class MissingMetricValuesPopupContent(BoxLayout):
    pass


class MessagePopupContent(BoxLayout):
    pass


class BusListItemWithCheckbox(OneLineAvatarIconListItem):
    '''Custom list item.'''
    icon = StringProperty("android")

    def __int__(self, bus):
        self.text = bus
        self.bus = bus


class MetricListItem(TwoLineAvatarIconListItem):
    pass


class RightCheckbox(IRightBodyTouch, MDCheckbox):
    pass


class LeftCheckbox(ILeftBodyTouch, MDCheckbox):
    pass


class MetricConfigurationScreen(SSimBaseScreen):

    _selBusses = []
    _currentMetricCategory = "None"
    _metricIcons = {"Bus Voltage": "lightning-bolt-circle", "Unassigned": "chart-line"}

    _def_btn_color = '#005376'

    def __reset_checked_bus_list(self):
        self._selBusses.clear()
        for wid in self.ids.interlist.children:
            if isinstance(wid, BusListItemWithCheckbox):
                cb = wid.ids.check
                if cb.active:
                    print(wid.text, wid.secondary_text)
                    self._selBusses.append(cb)

    def on_kv_post(self, base_widget):
        menu_items = [
            {
                "viewclass": "OneLineListItem",
                "text": "Minimize",
                "on_release": lambda x="Minimize": self.set_sense(x)
            },
            {
                "viewclass": "OneLineListItem",
                "text": "Maximize",
                "on_release": lambda x="Maximize": self.set_sense(x)
            },
            {
                "viewclass": "OneLineListItem",
                "text": "Seek Value",
                "on_release": lambda x="Seek Value": self.set_sense(x)
            }
        ]

        Clock.schedule_once(lambda dt: self._refocus_field(self.ids.upperLimitText), 0.05)
        Clock.schedule_once(lambda dt: self._refocus_field(self.ids.lowerLimitText), 0.05)
        Clock.schedule_once(lambda dt: self._refocus_field(self.ids.objectiveText), 0.05)

        #self.menu = MDDropdownMenu(
        #    caller=self.ids.caller, items=menu_items, width_mult=3
        #)

    def _refocus_field(self, textfield):
        textfield.focus = True

    def drop_sense_menu(self):
        pass
        #self.menu.open()

    def set_sense(self, value):
        self.ids.caller.text = value
        self.menu.dismiss()

    def manage_store_button_enabled_state(self):
        self.ids.btnStore.disabled = len(self._selBusses) == 0

    def reload_metric_values(self):
        metrics = []
        common_lower_limit = None
        common_upper_limit = None
        common_obj = None
        common_sense = None
        have_no_metric_busses = False

        self.ids.metricValueBox.disabled = len(self._selBusses) == 0
        self.ids.metricSenseBox.disabled = len(self._selBusses) == 0

        ''' Gather up the list of all metrics relevant to the selection'''
        for b in self._selBusses:
            m = self.project.get_metric(self._currentMetricCategory, b)
            if m is None:
                have_no_metric_busses = True
            else:
                metrics.append(m)

        if not have_no_metric_busses:
            for m in metrics:
                if common_lower_limit is None:
                    common_lower_limit = m.metric.lower_limit
                    common_upper_limit = m.metric.upper_limit
                    common_obj = m.metric.objective
                    common_sense = m.metric.improvement_type
                else:
                    if common_lower_limit != m.metric.lower_limit:
                        common_lower_limit = None
                        break
                    if common_upper_limit != m.metric.upper_limit:
                        common_upper_limit = None
                        break
                    if common_obj != m.metric.objective:
                        common_obj = None
                        break
                    if common_sense != m.metric.improvement_type:
                        common_sense = None
                        break
        else:
            common_lower_limit = None
            common_upper_limit = None
            common_obj = None
            common_sense = None

        is_varied = len(metrics) > 1
<<<<<<< HEAD

        if common_lower_limit is None:
            self.ids.lowerLimitText.set_varied_mode() if is_varied else\
                self.ids.lowerLimitText.set_not_set_mode()
        else:
            self.ids.lowerLimitText.text = str(common_lower_limit)
            Clock.schedule_once(lambda dt: self._refocus_field(self.ids.lowerLimitText), 0.05)

        if common_upper_limit is None:
            self.ids.upperLimitText.set_varied_mode() if is_varied else\
                self.ids.upperLimitText.set_not_set_mode()
        else:
=======

        if common_lower_limit is None:
            self.ids.lowerLimitText.set_varied_mode() if is_varied else\
                self.ids.lowerLimitText.set_not_set_mode()
        else:
            self.ids.lowerLimitText.text = str(common_lower_limit)
            Clock.schedule_once(lambda dt: self._refocus_field(self.ids.lowerLimitText), 0.05)

        if common_upper_limit is None:
            self.ids.upperLimitText.set_varied_mode() if is_varied else\
                self.ids.upperLimitText.set_not_set_mode()
        else:
>>>>>>> 13f5ecc1
            self.ids.upperLimitText.text = str(common_upper_limit)
            Clock.schedule_once(lambda dt: self._refocus_field(self.ids.upperLimitText), 0.05)

        if common_obj is None:
            self.ids.objectiveText.set_varied_mode() if is_varied else\
                self.ids.objectiveText.set_not_set_mode()
        else:
            self.ids.objectiveText.text = str(common_obj)
            Clock.schedule_once(lambda dt: self._refocus_field(self.ids.objectiveText), 0.05)

        if common_sense is None:
            self.manage_button_selection_states(None)
        else:
            self.__active_sense_button(common_sense)

    def __active_sense_button(self, sense: ImprovementType):
        if sense == ImprovementType.Minimize:
            self.set_minimize_sense()
        elif sense == ImprovementType.Maximize:
            self.set_maximize_sense()
        else:
            self.set_seek_value_sense()

    def set_minimize_sense(self):
        self.manage_button_selection_states(self.ids.min_btn)

    def set_maximize_sense(self):
        self.manage_button_selection_states(self.ids.max_btn)

    def set_seek_value_sense(self):
        self.manage_button_selection_states(self.ids.seek_btn)

    def manage_button_selection_states(self, selButton):
        self.ids.max_btn.selected = False
        self.ids.min_btn.selected = False
        self.ids.seek_btn.selected = False
        self.ids.max_btn.md_bg_color = self._def_btn_color
        self.ids.min_btn.md_bg_color = self._def_btn_color
        self.ids.seek_btn.md_bg_color = self._def_btn_color

        if selButton is self.ids.max_btn:
            self.ids.max_btn.md_bg_color = "red"
            self.ids.max_btn.selected = True
            #self.ids.lowerLimitText.disabled = False
            #self.ids.upperLimitText.disabled = True

        elif selButton is self.ids.min_btn:
            self.ids.min_btn.md_bg_color = "red"
            self.ids.min_btn.selected = True
            #self.ids.lowerLimitText.disabled = True
            #self.ids.upperLimitText.disabled = False

        elif selButton is self.ids.seek_btn:
            self.ids.seek_btn.md_bg_color = "red"
            self.ids.seek_btn.selected = True
            #self.ids.lowerLimitText.disabled = False
            #self.ids.upperLimitText.disabled = False

    def store_metrics(self):
        lower_limit = parse_float(self.ids.lowerLimitText.text)
        upper_limit = parse_float(self.ids.upperLimitText.text)
        obj = parse_float(self.ids.objectiveText.text)
        sense = None

        if self.ids.max_btn.selected:
            sense = ImprovementType.Maximize
        elif self.ids.min_btn.selected:
            sense = ImprovementType.Minimize
        elif self.ids.seek_btn.selected:
            sense = ImprovementType.SeekValue

        err = Metric.validate_metric_values(lower_limit, upper_limit, obj, sense, False)

        if err:
            self.__show_invalid_metric_value_popup(err)
            return

        for bus in self._selBusses:
            accum = MetricTimeAccumulator(Metric(lower_limit, upper_limit, obj, sense))
            self.project.add_metric(self._currentMetricCategory, bus, accum)

        self.reload_metric_list()

    def reset_metric_list_label(self):
        """Resets the label atop the list of all defined metrics to include, or
           not, the current metric category.
        """
        if self._currentMetricCategory is None:
            self.ids.currMetriclabel.text = "Defined Metrics"

        elif self._currentMetricCategory == "None":
            self.ids.currMetriclabel.text = "Defined Metrics"

        else:
            self.ids.currMetriclabel.text = \
                "Defined \"" + self._currentMetricCategory + "\" Metrics"

    def manage_selection_buttons_enabled_state(self):
        numCldrn = len(self.ids.interlist.children) == 0
        self.ids.btnSelectAll.disabled = numCldrn
        self.ids.btnDeselectAll.disabled = numCldrn

    def deselect_all_metric_objects(self):
        for wid in self.ids.interlist.children:
            if isinstance(wid, BusListItemWithCheckbox):
                wid.ids.check.active = False

    def select_all_metric_objects(self):
        self._selBusses.clear()
        for wid in self.ids.interlist.children:
            if isinstance(wid, BusListItemWithCheckbox):
                wid.ids.check.active = True
                self._selBusses.append(wid.text)

    def reload_metric_list(self):
        """Reloads the list of all defined metrics.

        This method creates a list item for all metrics previously defined for
        the current category.
        """
        self.ids.metriclist.clear_widgets()
        self.reset_metric_list_label()
        manager = self.project.get_manager(self._currentMetricCategory)

        if manager is None: return

        list = self.ids.metriclist
        list.active = False
        for key, m in manager.all_metrics.items():
            txt = self._currentMetricCategory + " Metric for " + key
            deets = ""

            if m.metric.improvement_type == ImprovementType.Minimize:
                deets = "Upper Limit=" + str(m.metric.upper_limit) + ", " + \
                    "Objective=" + str(m.metric.objective) + ", " + \
                    "Sense=Minimize"

            elif m.metric.improvement_type == ImprovementType.Maximize:
                deets = "Lower Limit=" + str(m.metric.lower_limit) + ", " + \
                    "Objective=" + str(m.metric.objective) + ", " + \
                    "Sense=Maximize"

            elif m.metric.improvement_type == ImprovementType.SeekValue:
                deets = "Lower Limit=" + str(m.metric.lower_limit) + ", " + \
                    "Upper Limit=" + str(m.metric.upper_limit) + ", " + \
                    "Objective=" + str(m.metric.objective) + ", " + \
                    "Sense=Seek Value"

            bItem = MetricListItem(text=txt, secondary_text=deets)
            bItem.bus = key
            bItem.ids.left_icon.icon = self._metricIcons[self._currentMetricCategory]
            bItem.ids.trash_can.bind(on_release=self.on_delete_metric)
            list.add_widget(bItem)

        list.active = True

    def on_delete_metric(self, data):
        bus = data.listItem.bus
        self.project.remove_metric(self._currentMetricCategory, bus)
        self.reload_metric_list()
        self.reload_metric_values()

    def on_item_check_changed(self, ckb, value):
        bus = ckb.listItem.text
        if value:
            self._selBusses.append(bus)
        else:
            self._selBusses.remove(bus)

        self.reload_metric_values()
        self.manage_store_button_enabled_state()

    def configure_voltage_metrics(self):
        self._currentMetricCategory = "Bus Voltage"
        self.ids.interlabel.text = "Busses"
        self.load_bussed_into_list()
        self.reload_metric_list()
        self.reload_metric_values()
        self.manage_selection_buttons_enabled_state()

    def configure_some_other_metrics(self):
        self._currentMetricCategory = "Unassigned"
        self._selBusses.clear()
        self.ids.interlist.clear_widgets()
        self.ids.interlabel.text = "Metric Objects"
        self.reload_metric_list()
        self.reload_metric_values()
        self.manage_selection_buttons_enabled_state()
        print("I'm passing on the other issue...")

    def _return_to_main_screen(self, dt):
        self.manager.current = "ssim"

    def __show_missing_metric_value_popup(self):
        content = MissingMetricValuesPopupContent()

        popup = Popup(
            title='Missing Metric Values', content=content, auto_dismiss=False,
            size_hint=(0.4, 0.4)
            )
        content.ids.dismissBtn.bind(on_press=popup.dismiss)
        popup.open()
        return

    def __show_invalid_metric_value_popup(self, msg):
        content = MessagePopupContent()

        popup = Popup(
            title='Invalid Metric Values', content=content, auto_dismiss=False,
            size_hint=(0.4, 0.4)
            )
        content.ids.msg_label.text = str(msg)
        content.ids.dismissBtn.bind(on_press=popup.dismiss)
        popup.open()
        return

    def __show_no_grid_model_popup(self):
        content = NoGridPopupContent()

        popup = Popup(
            title='No Grid Model', content=content, auto_dismiss=False,
            size_hint=(0.4, 0.4)
            )
        content.ids.dismissBtn.bind(on_press=popup.dismiss)
        content.ids.mainScreenBtn.bind(on_press=popup.dismiss)
        content.ids.mainScreenBtn.bind(on_press=self._return_to_main_screen)
        popup.open()
        return

    def load_bussed_into_list(self):
        self._selBusses.clear()
        list = self.ids.interlist
        list.clear_widgets()
        list.text = "Busses"

        if self.project._grid_model is None:
            self.__show_no_grid_model_popup()
            return

        busses = self.project._grid_model.bus_names
        list.active = False
        for x in busses:
            bItem = BusListItemWithCheckbox(text=str(x))
            bItem.ids.check.bind(active=self.on_item_check_changed)
            list.add_widget(bItem)

        list.active = True


class RunSimulationScreen(SSimBaseScreen):

    def on_enter(self):
        self.populate_confgurations()
        for i in range(20):
            # self.ids.config_list.add_widget(
            #     TwoLineIconListItem(text=f"Single-line item {i}",
            #                         secondary_text="Details")
            # )
            self.ids.config_list.add_widget(
                ListItemWithCheckbox(pk="pk",
                                     text=f"Single-line item {i}",
                                     secondary_text="Details")
            )

    def populate_confgurations(self):
        # item_list = self.ids.interlist
        # TODO: Need to populate the MDlist dynamically
        configs = self.project.configurations


class ListItemWithCheckbox(TwoLineAvatarIconListItem):

    def __init__(self, pk=None, **kwargs):
        super().__init__(**kwargs)
        self.pk = pk

    def delete_item(self, the_list_item):
        self.parent.remove_widget(the_list_item)


class LeftCheckbox(ILeftBodyTouch, MDCheckbox):
    '''Custom left container'''
    pass


class SelectGridDialog(FloatLayout):
    load = ObjectProperty(None)
    cancel = ObjectProperty(None)

<<<<<<< HEAD

=======
>>>>>>> 13f5ecc1
class LoadSSIMTOMLDialog(FloatLayout):
    load = ObjectProperty(None)
    cancel = ObjectProperty(None)

<<<<<<< HEAD

=======
>>>>>>> 13f5ecc1
class SaveSSIMTOMLDialog(FloatLayout):
    save = ObjectProperty(None)
    cancel = ObjectProperty(None)

    def manage_filename_field(self):
        sel = self.ids.filechooser.selection[0]
        if os.path.isdir(sel):
            self.ids.filenamefield.text = ""
        else:
            self.ids.filenamefield.text = os.path.basename(sel)

<<<<<<< HEAD

=======
>>>>>>> 13f5ecc1
class SSimScreen(SSimBaseScreen):

    grid_path = ObjectProperty(None)

    def on_kv_post(self, base_widget):
        self.refresh_grid_plot()

    def report(self, message):
        Logger.debug("button pressed: %s", message)

    def dismiss_popup(self):
        self._popup.dismiss()

    def load_grid(self, path, filename):
        Logger.debug("loading file %s", filename[0])
        self.project.set_grid_model(filename[0])
        self.reset_grid_model_label()
        self.refresh_grid_plot()
        self.dismiss_popup()

    def reset_grid_model_label(self):
        self.ids.grid_model_label.text = "Grid Model: " + self.project._grid_model_path

    def reset_project_name_field(self):
        self.ids.project_name.text = self.project.name

    def load_toml_file(self, path, filename):
        Logger.debug("loading file %s", filename[0])
        self.project.load_toml_file(filename[0])
        self.set_current_input_file(filename[0])
        self.reset_grid_model_label()
        self.reset_project_name_field()
        self.refresh_grid_plot()
        self.dismiss_popup()

<<<<<<< HEAD
    def set_current_input_file(self, fullpath):
        self.project._input_file_path = fullpath
        app = MDApp.get_running_app()
        app.title = "SSim: " + fullpath
=======
        with open(filename[0], 'r') as f:
            toml = f.read()
>>>>>>> 13f5ecc1

    def save_toml_file(self, selection, filename):
        fullpath = selection[0]

<<<<<<< HEAD
        split = os.path.splitext(filename)
        if split[1].lower() != ".toml":
            filename = filename + ".toml"

        if os.path.isdir(fullpath):
            fullpath = os.path.join(fullpath, filename)
        else:
            fullpath = os.path.join(os.path.dirname(fullpath), filename)

        Logger.debug("saving file %s", fullpath)

        self.set_current_input_file(fullpath)
=======
    def save_toml_file(self, selection, filename):
        fullpath = selection[0]

        if os.path.isdir(fullpath):
            fullpath = os.path.join(fullpath, filename)

        split = os.path.splitext(fullpath)
        if split[1].lower() != ".toml":
            fullpath = os.path.join(split[0], ".toml")

        Logger.debug("loading file %s", fullpath)

>>>>>>> 13f5ecc1
        toml = self.project.write_toml()

        with open(fullpath, 'w') as f:
            f.write(toml)

        self.dismiss_popup()

    def read_toml(self):
        chooser = LoadSSIMTOMLDialog(
            load=self.load_toml_file, cancel=self.dismiss_popup)

        self._popup = Popup(title="select SSIM TOML file", content=chooser)
        self._popup.open()

<<<<<<< HEAD
    def write_to_toml(self):
        if not self.project._input_file_path:
            self.write_as_toml()
            return

        fname = os.path.basename(self.project._input_file_path)
        dname = [os.path.dirname(self.project._input_file_path)]

        self.save_toml_file(dname, fname)

    def write_as_toml(self):
        chooser = SaveSSIMTOMLDialog(
            save=self.save_toml_file, cancel=self.dismiss_popup)

=======
    def write_toml(self):
        chooser = SaveSSIMTOMLDialog(
            save=self.save_toml_file, cancel=self.dismiss_popup)

>>>>>>> 13f5ecc1
        self._popup = Popup(title="select SSIM TOML file", content=chooser)
        self._popup.open()

    def select_grid_model(self):
        chooser = SelectGridDialog(
            load=self.load_grid, cancel=self.dismiss_popup)

        self._popup = Popup(title="select grid model", content=chooser)
        self._popup.open()

    def open_der_configuration(self):
        self.manager.current = "der-config"

    def open_load_configuration(self):
        self.manager.current = "load-config"

    def open_metric_configuration(self):
        self.manager.current = "metric-config"

    def do_run_simulation(self):
        self.manager.current = "run-sim"
        if self.project.grid_model is None:
            _show_no_grid_popup("ssim", self.manager)
            return

    def num_phases(self, line):
        dssdirect.Lines.Name(line)
        return dssdirect.Lines.Phases()

    def get_raw_bus_name(self, bus: str):
        return bus.split(".", 1)[0]

    def bus_coords(self, bus):
        dssdirect.Circuit.SetActiveBus(bus)
        return dssdirect.Bus.X(), dssdirect.Bus.Y()

    def line_bus_coords(self, line):
        bus1, bus2 = self.line_busses(line)
        return [self.bus_coords(bus1), self.bus_coords(bus2)]

    def line_busses(self, line):
        dssdirect.Lines.Name(line)
        return [dssdirect.Lines.Bus1(), dssdirect.Lines.Bus2()]

    #def plot_line(self, line):
    #    x, y = zip(*line_bus_coords(line))
    #    if (0 in x) and (0 in y):
    #        return
    #    plt.plot(x, y, color='gray', solid_capstyle='round')

    def _distance_meters(self, latitude1, longitude1, latitude2, longitude2):
        """Return distance between two points in meters"""
        # Use the mean latitude to get a reasonable approximation
        latitude = (latitude1 + latitude2) / 2
        m_per_degree_lat = 111132.92 - 559.82 * cos(2 * latitude) \
                           + 1.175 * cos(4 * latitude) \
                           - 0.0023 * cos(6 * latitude)
        m_per_degree_lon = 111412.84 * cos(latitude) \
                           - 93.5 * cos(3 * latitude) \
                           + 0.118 * cos(5 * latitude)
        y = (latitude1 - latitude2) * m_per_degree_lat
        x = (longitude1 - longitude2) * m_per_degree_lon
        return hypot(x, y)

    def _get_substation_location(self):
        """Return gps coordinates of the substation.

        Returns
        -------
        latitude : float
        longitude : float
        """
        if not dssdirect.Solution.Converged():
            dssdirect.Solution.Solve()
        busses = dssdirect.Circuit.AllBusNames()
        distances = dssdirect.Circuit.AllBusDistances()
        substation = sorted(zip(busses, distances), key=lambda x: x[1])[0][0]
        dssdirect.Circuit.SetActiveBus(substation)
        return dssdirect.Bus.Y(), dssdirect.Bus.X()

    def group(self, x):
        if x < 0.33:
            return 1
        if x < 0.66:
            return 2
        return 3

    def changed_show_bus_labels(self, active_state):
        self.refresh_grid_plot()

    def refresh_grid_plot(self):
        gm = self.project.grid_model
        plt.clf()

        if gm is None:
            self.ids.grid_diagram.display_plot_error(
                "There is no current grid model."
            )
            return

        lines = gm.line_names
        busses = gm.bus_names

        if len(lines) == 0 and len(busses) == 0:
            self.ids.grid_diagram.display_plot_error(
                "There are no lines and no busses in the current grid model."
            )
            return

        # Start by plotting the lines if there are any.  Note that if there are lines,
        # there must be busses but the opposite may not be true.
        plotlines = len(lines) > 0

        seg_busses = {}

        if plotlines > 0:
            seg_lines = [line for line in lines
                         if (0., 0.) not in self.line_bus_coords(line)]

            for line in seg_lines:
                bus1, bus2 = self.line_busses(line)
                bc1 = self.bus_coords(bus1)
                bc2 = self.bus_coords(bus2)
                seg_busses[self.get_raw_bus_name(bus1)] = bc1
                seg_busses[self.get_raw_bus_name(bus2)] = bc2


            line_segments = [self.line_bus_coords(line)  for line in seg_lines]

            if len(line_segments) == 0:
                self.ids.grid_diagram.display_plot_error(
                    "There are lines but their bus locations are not known so no meaningful plot can be produced."
                )
                return

            #line_widths = [num_phases(line) for line in lines[:-1]]

            substation_lat, substation_lon = self._get_substation_location()
            distance = functools.partial(self._distance_meters, substation_lat, substation_lon)

            distances = [min(distance(b1[1], b1[0]), distance(b2[1], b2[0]))  # / 2.0
                         for b1, b2 in line_segments]

            #groups = [self.group(dist / max(distances)) for dist in distances]

            lc = LineCollection(
                line_segments, norm=plt.Normalize(1, 3), cmap='tab10'
                )  # , linewidths=line_widths)

            lc.set_capstyle('round')
            #lc.set_array(np.array(groups))

            fig, ax = plt.subplots()
            fig.tight_layout()

            ax.add_collection(lc)

            xs, ys = zip(*[(x, y) for seg in line_segments for x, y in seg])
            min_x = min(xs)
            max_x = max(xs)
            min_y = min(ys)
            max_y = max(ys)

        else:
            for bus in busses:
                bc = self.bus_coords(bus)
                seg_busses[self.get_raw_bus_name(bus)] = bc

            xs, ys = zip(*[(x, y) for seg in seg_busses for x, y in seg_busses[seg]])
            min_x = min(xs)
            max_x = max(xs)
            min_y = min(ys)
            max_y = max(ys)

        x = [seg_busses[bus][0] for bus in seg_busses]
        y = [seg_busses[bus][1] for bus in seg_busses]

        ax.scatter(x, y)

        if self.ids.show_bus_labels.active:
            for bus in seg_busses:
                loc = seg_busses[bus]
                ax.annotate(bus, (loc[0], loc[1]))

        plt.title("Grid Layout")

        #xlocs, xlabels = plt.xticks()
        #ylocs, ylabels = plt.yticks()
        #plt.xticks(ticks=xlocs, labels=[])
        #plt.yticks(ticks=ylocs, labels=[])
        #plt.grid()
        plt.xticks([])
        plt.yticks([])

        ax.set_xlim(min(xs) - 0.05 * (max_x - min_x), max(xs) + 0.05 * (max_x - min_x))
        ax.set_ylim(min(ys) - 0.05 * (max_y - min_y), max(ys) + 0.05 * (max_y - min_y))

        dg = self.ids.grid_diagram
        dg.reset_plot()


def _show_no_grid_popup(dismiss_screen=None, manager=None):
    """Show a popup dialog warning that no grid model is selected.

    Parameters
    ----------
    dismiss_screen : str, optional

    """
    poppup_content = NoGridPopupContent()
    poppup_content.orientation = "vertical"
    popup = Popup(title='No Grid Model', content=poppup_content,
                  auto_dismiss=False, size_hint=(0.4, 0.4))

    def dismiss(*args):
        popup.dismiss()
        if (dismiss_screen is not None) and (manager is not None):
            manager.current = dismiss_screen

    poppup_content.ids.dismissBtn.bind(on_press=dismiss)
    # open the popup
    popup.open()


def _configure_fonts(exo_regular, exo_bold, exo_italic,
                     opensans_regular, opensans_bold, opensans_italic):
    # Configure the fonts use but the quest style
    LabelBase.register(
        name='Exo 2',
        fn_regular=exo_regular,
        fn_bold=exo_bold,
        fn_italic=exo_italic
    )

    LabelBase.register(
        name='Open Sans',
        fn_regular=opensans_regular,
        fn_bold=opensans_bold,
        fn_italic=opensans_italic
    )


def _paths(package, names):
    basepath = files(package)
    # all names need to be referenced individually so that each file
    # is guaranteed to exist when they are referenced.  As far as I
    # can tell there is no way to just make a directory containing all
    # resources in a package using importlib_resources.
    return list(as_file(basepath.joinpath(name)) for name in names)


def _font_paths():
    return dict(
        zip(_FONT_FILES.keys(),
            _paths("ssim.ui.kivy.fonts", _FONT_FILES.values()))
    )


def _kv_paths():
    return _paths("ssim.ui.kivy", _KV_FILES)


def _image_paths():
    return _paths("ssim.ui.kivy.images", _IMAGE_FILES)


def main():
    """Run the storage-sim kivy application."""
    Logger.setLevel(LOG_LEVELS["debug"])
    with ExitStack() as stack:
        font_paths = {font_name: str(stack.enter_context(font_path))
                      for font_name, font_path in _font_paths().items()}
        kv_paths = [stack.enter_context(kv) for kv in _kv_paths()]
        image_paths = [stack.enter_context(img) for img in _image_paths()]
        _configure_fonts(**font_paths)
        resource_dirs = set(
            resource.parent
            for resource in itertools.chain(kv_paths, image_paths)
        )
        for resource_dir in resource_dirs:
            kivy.resources.resource_add_path(resource_dir)
        SSimApp().run()


if __name__ == '__main__':
    main()<|MERGE_RESOLUTION|>--- conflicted
+++ resolved
@@ -36,11 +36,7 @@
 from kivy.clock import Clock
 from kivy.uix.behaviors import FocusBehavior
 from kivymd.uix.menu import MDDropdownMenu
-<<<<<<< HEAD
 from kivymd.uix.button import MDFlatButton, MDRectangleFlatIconButton
-=======
-from kivymd.uix.button import MDFlatButton ,MDRectangleFlatIconButton, MDIconButton
->>>>>>> 13f5ecc1
 from kivymd.uix.list import OneLineListItem
 from kivy.uix.recycleview import RecycleView
 from kivy.uix.recycleboxlayout import RecycleBoxLayout
@@ -58,7 +54,6 @@
 )
 from kivymd.uix.selectioncontrol import MDCheckbox
 from kivymd.uix.textfield import MDTextField
-<<<<<<< HEAD
 from kivymd.uix.label import MDLabel
 
 from ssim.ui import Project, StorageOptions, is_valid_opendss_name
@@ -93,11 +88,6 @@
     flt = parse_float(strval)
     return strval if not flt else flt
 
-=======
-from kivymd.uix.selectioncontrol import MDCheckbox
-from kivymd.uix.menu import MDDropdownMenu
-import tomli
->>>>>>> 13f5ecc1
 
 def parse_float(strval) -> float:
     try:
@@ -543,10 +533,7 @@
     def on_enter(self, *args):
         return super().on_enter(*args)
 
-<<<<<<< HEAD
-
-=======
->>>>>>> 13f5ecc1
+
 class XYGridView(RecycleView):
 
     def extract_x_vals(self) -> list:
@@ -555,17 +542,11 @@
     def extract_y_vals(self) -> list:
         return [parse_float_or_str(child.y_value) for child in self.children[0].children]
 
-<<<<<<< HEAD
 
 class XYGridViewLayout(FocusBehavior, RecycleBoxLayout):
     pass
 
 
-=======
-class XYGridViewLayout(FocusBehavior, RecycleBoxLayout):
-    pass
-
->>>>>>> 13f5ecc1
 class XYGridViewItem(RecycleDataViewBehavior, BoxLayout):
     index = NumericProperty()
 
@@ -585,10 +566,7 @@
     def on_delete_button(self):
         self.parent.parent.data.pop(self.index)
 
-<<<<<<< HEAD
-
-=======
->>>>>>> 13f5ecc1
+
 class XYItemTextField(TextInput):
     def __init__(self, *args, **kwargs):
         super().__init__(*args, **kwargs)
@@ -600,10 +578,7 @@
         v = parse_float(text) is not None
         self.background_color = "red" if not v else self.def_back_color
 
-<<<<<<< HEAD
-
-=======
->>>>>>> 13f5ecc1
+
 class XYGridHeader(BoxLayout):
 
     grid = ObjectProperty(None)
@@ -611,10 +586,7 @@
     def on_add_button(self):
         self.grid.data.append({'x': 1.0, 'y': 1.0})
 
-<<<<<<< HEAD
-
-=======
->>>>>>> 13f5ecc1
+
 class StorageControlConfigurationScreen(SSimBaseScreen):
     """Configure the control strategy of a single energy storage device."""
     def __init__(self, der_screen, config, *args, **kwargs):
@@ -877,10 +849,7 @@
         self._options.control.params[l1name] = xl
         self._options.control.params[l2name] = yl
 
-<<<<<<< HEAD
-
-=======
->>>>>>> 13f5ecc1
+
 class PVConfigurationScreen(SSimBaseScreen):
     """Configure a single PV system."""
 
@@ -1133,7 +1102,6 @@
             common_sense = None
 
         is_varied = len(metrics) > 1
-<<<<<<< HEAD
 
         if common_lower_limit is None:
             self.ids.lowerLimitText.set_varied_mode() if is_varied else\
@@ -1146,20 +1114,6 @@
             self.ids.upperLimitText.set_varied_mode() if is_varied else\
                 self.ids.upperLimitText.set_not_set_mode()
         else:
-=======
-
-        if common_lower_limit is None:
-            self.ids.lowerLimitText.set_varied_mode() if is_varied else\
-                self.ids.lowerLimitText.set_not_set_mode()
-        else:
-            self.ids.lowerLimitText.text = str(common_lower_limit)
-            Clock.schedule_once(lambda dt: self._refocus_field(self.ids.lowerLimitText), 0.05)
-
-        if common_upper_limit is None:
-            self.ids.upperLimitText.set_varied_mode() if is_varied else\
-                self.ids.upperLimitText.set_not_set_mode()
-        else:
->>>>>>> 13f5ecc1
             self.ids.upperLimitText.text = str(common_upper_limit)
             Clock.schedule_once(lambda dt: self._refocus_field(self.ids.upperLimitText), 0.05)
 
@@ -1449,18 +1403,12 @@
     load = ObjectProperty(None)
     cancel = ObjectProperty(None)
 
-<<<<<<< HEAD
-
-=======
->>>>>>> 13f5ecc1
+
 class LoadSSIMTOMLDialog(FloatLayout):
     load = ObjectProperty(None)
     cancel = ObjectProperty(None)
 
-<<<<<<< HEAD
-
-=======
->>>>>>> 13f5ecc1
+
 class SaveSSIMTOMLDialog(FloatLayout):
     save = ObjectProperty(None)
     cancel = ObjectProperty(None)
@@ -1472,10 +1420,7 @@
         else:
             self.ids.filenamefield.text = os.path.basename(sel)
 
-<<<<<<< HEAD
-
-=======
->>>>>>> 13f5ecc1
+
 class SSimScreen(SSimBaseScreen):
 
     grid_path = ObjectProperty(None)
@@ -1511,20 +1456,14 @@
         self.refresh_grid_plot()
         self.dismiss_popup()
 
-<<<<<<< HEAD
     def set_current_input_file(self, fullpath):
         self.project._input_file_path = fullpath
         app = MDApp.get_running_app()
         app.title = "SSim: " + fullpath
-=======
-        with open(filename[0], 'r') as f:
-            toml = f.read()
->>>>>>> 13f5ecc1
 
     def save_toml_file(self, selection, filename):
         fullpath = selection[0]
 
-<<<<<<< HEAD
         split = os.path.splitext(filename)
         if split[1].lower() != ".toml":
             filename = filename + ".toml"
@@ -1537,20 +1476,6 @@
         Logger.debug("saving file %s", fullpath)
 
         self.set_current_input_file(fullpath)
-=======
-    def save_toml_file(self, selection, filename):
-        fullpath = selection[0]
-
-        if os.path.isdir(fullpath):
-            fullpath = os.path.join(fullpath, filename)
-
-        split = os.path.splitext(fullpath)
-        if split[1].lower() != ".toml":
-            fullpath = os.path.join(split[0], ".toml")
-
-        Logger.debug("loading file %s", fullpath)
-
->>>>>>> 13f5ecc1
         toml = self.project.write_toml()
 
         with open(fullpath, 'w') as f:
@@ -1565,7 +1490,6 @@
         self._popup = Popup(title="select SSIM TOML file", content=chooser)
         self._popup.open()
 
-<<<<<<< HEAD
     def write_to_toml(self):
         if not self.project._input_file_path:
             self.write_as_toml()
@@ -1580,12 +1504,6 @@
         chooser = SaveSSIMTOMLDialog(
             save=self.save_toml_file, cancel=self.dismiss_popup)
 
-=======
-    def write_toml(self):
-        chooser = SaveSSIMTOMLDialog(
-            save=self.save_toml_file, cancel=self.dismiss_popup)
-
->>>>>>> 13f5ecc1
         self._popup = Popup(title="select SSIM TOML file", content=chooser)
         self._popup.open()
 
