--- conflicted
+++ resolved
@@ -1,9 +1,5 @@
 """Storage Sizing and Placement Kivy application"""
-<<<<<<< HEAD
-import functools
-=======
 import os
->>>>>>> 0c205a7d
 
 from kivy.logger import Logger, LOG_LEVELS
 from kivy.uix.floatlayout import FloatLayout
@@ -22,10 +18,7 @@
 from kivymd.uix.menu import MDDropdownMenu
 from kivymd.uix.list import ILeftBodyTouch, TwoLineIconListItem, OneLineListItem
 from kivymd.uix.selectioncontrol import MDCheckbox
-<<<<<<< HEAD
-=======
 from kivy.core.text import LabelBase
->>>>>>> 0c205a7d
 
 from typing import List
 from ssim.ui import Project, StorageOptions, Configuration
@@ -221,26 +214,15 @@
         # clear the MDList everytime the RunSimulationScreen is opened
         # TO DO: Keep track of selected configs
         self.ids.config_list.clear_widgets()
-<<<<<<< HEAD
-        self.populate_confgurations()
-=======
         self.populate_configurations()
->>>>>>> 0c205a7d
     
     def on_enter(self):
         self.ids.config_list.clear_widgets()
         self.configurations: List[Configuration] = []
-<<<<<<< HEAD
-        self.populate_confgurations()
-          
-          
-    def populate_confgurations(self):
-=======
         self.populate_configurations()
           
           
     def populate_configurations(self):
->>>>>>> 0c205a7d
         # store all the project configurations into a list
         for config in self.project.configurations():
             self.configurations.append(config)
