"""Storage Sizing and Placement Kivy application"""
<<<<<<< HEAD
=======
import os

from kivy.logger import Logger, LOG_LEVELS
from kivy.app import App
from kivy.uix.floatlayout import FloatLayout
from kivy.uix.screenmanager import Screen, ScreenManager
from kivy.properties import ObjectProperty
from kivy.uix.popup import Popup
from kivy.core.text import LabelBase
>>>>>>> 8204a919

from ast import Return
from ssim.metrics import ImprovementType, Metric, MetricTimeAccumulator
from kivymd.app import MDApp
from ssim.ui import Project
from kivy.logger import Logger, LOG_LEVELS
from kivymd.uix.list import IRightBodyTouch, ILeftBodyTouch, TwoLineAvatarIconListItem, OneLineAvatarIconListItem
from kivy.uix.popup import Popup
from kivy.uix.boxlayout import BoxLayout
from kivy.uix.screenmanager import Screen, ScreenManager
from kivy.properties import ObjectProperty, StringProperty
from kivymd.uix.selectioncontrol import MDCheckbox
from kivymd.uix.menu import MDDropdownMenu

class SSimApp(MDApp):

    def __init__(self, *args, **kwargs):
        self.project = Project("unnamed") # TODO name
        super().__init__(*args, **kwargs)

    def build(self):

        screen_manager = ScreenManager()
        screen_manager.add_widget(SSimScreen(self.project, name="ssim"))
        screen_manager.add_widget(
            DERConfigurationScreen(self.project, name="der-config"))
        screen_manager.add_widget(
            LoadConfigurationScreen(self.project, name="load-config"))
        screen_manager.add_widget(
            MetricConfigurationScreen(self.project, name="metric-config"))
        screen_manager.add_widget(
            RunSimulationScreen(self.project, name="run-sim"))
        screen_manager.current = "ssim"

        return screen_manager


class SSimBaseScreen(Screen):
    """Base class for screens that holds the fundamental ssim data structures.

    Attributes:
        project : :py:class:`ssim.ui.Project`

    Parameters
    ----------
    project : ssim.ui.Project
        Project object where the simulation configuration is being constructed.
    """

    def __init__(self, project, *args, **kwargs):
        self.project = project
        super().__init__(*args, **kwargs)


class DERConfigurationScreen(SSimBaseScreen):
    pass

class LoadConfigurationScreen(SSimBaseScreen):
    pass

class NoGridPopupContent(BoxLayout):
    pass

class MissingMetricValuesPopupContent(BoxLayout):
    pass

class InvalidMetricValuesPopupContent(BoxLayout):
    pass

class BusListItemWithCheckbox(OneLineAvatarIconListItem):
    '''Custom list item.'''
    icon = StringProperty("android")

    def __int__(self, bus):
        self.text = bus
        self.bus = bus
        
class MetricListItem(TwoLineAvatarIconListItem):
    pass

class RightCheckbox(IRightBodyTouch, MDCheckbox):
    pass

class LeftCheckbox(ILeftBodyTouch, MDCheckbox):
    pass

class MetricConfigurationScreen(SSimBaseScreen):

    _selBusses = []
    _currentMetricCategory = "None"
    _metricIcons = {"Voltage": "lightning-bolt-circle", "Unassigned": "chart-line"}

    def __reset_checked_bus_list(self):
        self._selBusses.clear()
        for wid in self.ids.interlist.children:
            if isinstance(wid, BusListItemWithCheckbox):
                cb = wid.ids.check
                if cb.active:
                    print(wid.text, wid.secondary_text)
                    self._selBusses.append(cb)
                    
    def drop(self):
        menu_items = [
            {
                "viewclass": "OneLineListItem",
                "text": "Minimize",
                "on_release": lambda x="Minimize" : self.set_sense(x)
            },
            {
                "viewclass": "OneLineListItem",
                "text": "Maximize",
                "on_release": lambda x="Maximize" : self.set_sense(x)
            },
            {
                "viewclass": "OneLineListItem",
                "text": "Seek Value",
                "on_release": lambda x="Seek Value" : self.set_sense(x)
            }
        ]

        self.menu = MDDropdownMenu(
            caller=self.ids.caller, items=menu_items, width_mult=3
            )
        self.menu.open()

    def set_sense(self, value):
        self.ids.caller.text = value
        self.menu.dismiss()

    def manage_store_button_enabled_state(self):
        self.ids.btnStore.disabled = len(self._selBusses) == 0

    def reload_metric_values(self):
        metrics = []
        common_limit = None
        common_obj = None
        common_sense = None

        ''' Gather up the list of all metrics relevant to the selection'''
        for b in self._selBusses:
            m = self.project.get_metric(self._currentMetricCategory, b)
            if m is None:
                common_limit = None
                common_obj = None
                common_sense = None
                metrics.clear()
                break
            else:
                metrics.append(m)
    
        for m in metrics:
            if common_limit is None:
                common_limit = m.metric.limit
                common_obj = m.metric.objective
                common_sense = m.metric.improvement_type
            else:
                if common_limit != m.metric.limit:
                    common_limit = None
                    break                
                if common_obj != m.metric.objective:
                    common_obj = None
                    break
                if common_sense != m.metric.improvement_type:
                    common_sense = None
                    break

        if common_limit is None:
            self.ids.limitText.text = "None or Varied"
        else:
            self.ids.limitText.text = str(common_limit)

        if common_obj is None:
            self.ids.objectiveText.text = "None or Varied"
        else:
            self.ids.objectiveText.text = str(common_obj)
            
        if common_sense is None:
            self.ids.caller.text = "None or Varied"
        else:
            self.ids.caller.text = str(common_sense.name)

    @staticmethod
    def __parse_float(strval):
        try:
            return float(strval)
        except ValueError:
            return None

    def store_metrics(self):
        limit = MetricConfigurationScreen.__parse_float(self.ids.limitText.text)
        obj = MetricConfigurationScreen.__parse_float(self.ids.objectiveText.text)
        sense = ImprovementType.parse(self.ids.caller.text)

        err = Metric.validate_metric_values(limit, obj, sense, False)

        if err is not None:
            self.__show_invalid_metric_value_popup(err)
            return

        if limit is None or obj is None or sense is None:
            self.__show_missing_metric_value_popup()
        else:
            for bus in self._selBusses:
                accum = MetricTimeAccumulator(Metric(limit, obj, sense))
                self.project.add_metric(self._currentMetricCategory, bus, accum)

        self.reload_metric_list()

    def reset_metric_list_label(self):
        """Resets the label atop the list of all defined metrics to include, or not, the current metric category.
        """
        if self._currentMetricCategory is None:
            self.ids.currMetriclabel.text = "Defined Metrics"
        
        elif self._currentMetricCategory == "None":
            self.ids.currMetriclabel.text = "Defined Metrics"

        else:
            self.ids.currMetriclabel.text = \
                "Defined \"" + self._currentMetricCategory + "\" Metrics"

    def reload_metric_list(self):
        """Reloads the list of all defined metrics.

        This method creates a list item for all metrics previously defined for the
        current category.
        """
        self.ids.metriclist.clear_widgets()
        self.reset_metric_list_label()
        manager = self.project.get_manager(self._currentMetricCategory)

        if manager is None: return

        list = self.ids.metriclist
        for mgrKey in manager.all_metrics:
            m = manager.all_metrics.get(mgrKey)
            txt = self._currentMetricCategory + " Metric for " + mgrKey
            deets = "Limit=" + str(m.metric.limit) + ", " + \
                "Objective=" + str(m.metric.objective) + ", " + \
                "Sense=" + m.metric.improvement_type.name
            bItem = MetricListItem(text=txt, secondary_text=deets)
            bItem.bus = mgrKey
            bItem.ids.left_icon.icon = self._metricIcons[self._currentMetricCategory]
            bItem.ids.trash_can.bind(on_release=self.on_delete_metric)
            list.add_widget(bItem)

    def on_delete_metric(self, data):
        bus = data.listItem.bus
        self.project.remove_metric(self._currentMetricCategory, bus)
        self.reload_metric_list()
        self.reload_metric_values()

    def on_item_check_changed(self, ckb, value):
        bus = ckb.listItem.text
        if value:
            self._selBusses.append(bus)
        else:
            self._selBusses.remove(bus)

        self.reload_metric_values()
        self.manage_store_button_enabled_state()

    def configure_voltage_metrics(self):
        self._currentMetricCategory = "Voltage"
        self.load_bussed_into_list()
        self.reload_metric_list()
        self.reload_metric_values()

    def configure_some_other_metrics(self):
        self._currentMetricCategory = "Unassigned"
        self._selBusses.clear()
        self.ids.interlist.clear_widgets()
        self.ids.interlabel.text = "Metric Objects"
        self.reload_metric_list()
        self.reload_metric_values()
        print("I'm passing on the other issue...")

    def _return_to_main_screen(self, dt):
        self.manager.current = "ssim"
        
    def __show_missing_metric_value_popup(self):
        content = MissingMetricValuesPopupContent()

        popup = Popup(
            title='Missing Metric Values', content=content, auto_dismiss=False,
            size_hint=(0.4, 0.4)
            )
        content.ids.dismissBtn.bind(on_press=popup.dismiss)
        popup.open()
        return
    
    def __show_invalid_metric_value_popup(self, msg):
        content = InvalidMetricValuesPopupContent()

        popup = Popup(
            title='Invalid Metric Values', content=content, auto_dismiss=False,
            size_hint=(0.4, 0.4)
            )
        content.ids.msg_label.text = str(msg)
        content.ids.dismissBtn.bind(on_press=popup.dismiss)
        popup.open()
        return

    def __show_no_grid_model_popup(self):
        content = NoGridPopupContent()

        popup = Popup(
            title='No Grid Model', content=content, auto_dismiss=False,
            size_hint=(0.4, 0.4)
            )
        content.ids.dismissBtn.bind(on_press=popup.dismiss)
        content.ids.mainScreenBtn.bind(on_press=popup.dismiss)
        content.ids.mainScreenBtn.bind(on_press=self._return_to_main_screen)
        popup.open()
        return

    def load_bussed_into_list(self):
        self._selBusses.clear()
        #busses = self.project.bus_names()
        self.ids.interlist.clear_widgets()
        self.ids.interlabel.text = "Busses"

        if self.project._grid_model is None:
            self.__show_no_grid_model_popup()
            return

        list = self.ids.interlist
        busses = self.project._grid_model.bus_names
        for x in busses:
            bItem = BusListItemWithCheckbox(text=str(x))
            bItem.ids.check.bind(active=self.on_item_check_changed)
            list.add_widget(bItem)


class LoadConfigurationScreen(SSimBaseScreen):
    pass


class RunSimulationScreen(SSimBaseScreen):
    pass


class SelectGridDialog(FloatLayout):
    load = ObjectProperty(None)
    cancel = ObjectProperty(None)


class SSimScreen(SSimBaseScreen):

    grid_path = ObjectProperty(None)
    bus_list = ObjectProperty(None)

    def report(self, message):
        Logger.debug("button pressed: %s", message)

    def dismiss_popup(self):
        self._popup.dismiss()

    def load_grid(self, path, filename):
        Logger.debug("loading file %s", filename[0])
        self.project.set_grid_model(filename[0])
        self.bus_list.text = '\n'.join(self.project.bus_names)
        self.dismiss_popup()

    def select_grid_model(self):
        chooser = SelectGridDialog(load=self.load_grid, cancel=self.dismiss_popup)
        self._popup = Popup(title="select grid model", content=chooser)
        self._popup.open()

    def open_der_configuration(self):
        self.manager.current = "der-config"

    def open_load_configuration(self):
        self.manager.current = "load-config"

    def open_metric_configuration(self):
        self.manager.current = "metric-config"

    def do_run_simulation(self):
        self.manager.current = "run-sim"


if __name__ == '__main__':
    LabelBase.register(
        name='Exo 2',
        fn_regular=os.path.join('resources', 'fonts',
                                'Exo_2', 'Exo2-Regular.ttf'),
        fn_bold=os.path.join('resources', 'fonts',
                             'Exo_2', 'Exo2-Bold.ttf'),
        fn_italic=os.path.join('resources', 'fonts',
                               'Exo_2', 'Exo2-Italic.ttf'))

    LabelBase.register(
        name='Open Sans',
        fn_regular=os.path.join('resources', 'fonts',
                                'Open_Sans', 'OpenSans-Regular.ttf'),
        fn_bold=os.path.join('resources', 'fonts',
                             'Open_Sans', 'OpenSans-Bold.ttf'),
        fn_italic=os.path.join('resources', 'fonts',
                               'Open_Sans', 'OpenSans-Italic.ttf'))

    Logger.setLevel(LOG_LEVELS["debug"])
    SSimApp().run()<|MERGE_RESOLUTION|>--- conflicted
+++ resolved
@@ -1,26 +1,19 @@
 """Storage Sizing and Placement Kivy application"""
-<<<<<<< HEAD
-=======
 import os
 
-from kivy.logger import Logger, LOG_LEVELS
-from kivy.app import App
-from kivy.uix.floatlayout import FloatLayout
-from kivy.uix.screenmanager import Screen, ScreenManager
-from kivy.properties import ObjectProperty
-from kivy.uix.popup import Popup
-from kivy.core.text import LabelBase
->>>>>>> 8204a919
 
 from ast import Return
 from ssim.metrics import ImprovementType, Metric, MetricTimeAccumulator
 from kivymd.app import MDApp
 from ssim.ui import Project
 from kivy.logger import Logger, LOG_LEVELS
+from kivy.uix.floatlayout import FloatLayout
 from kivymd.uix.list import IRightBodyTouch, ILeftBodyTouch, TwoLineAvatarIconListItem, OneLineAvatarIconListItem
-from kivy.uix.popup import Popup
 from kivy.uix.boxlayout import BoxLayout
 from kivy.uix.screenmanager import Screen, ScreenManager
+from kivy.properties import ObjectProperty
+from kivy.uix.popup import Popup
+from kivy.core.text import LabelBase
 from kivy.properties import ObjectProperty, StringProperty
 from kivymd.uix.selectioncontrol import MDCheckbox
 from kivymd.uix.menu import MDDropdownMenu
