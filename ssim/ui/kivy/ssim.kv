#:include common.kv


#:import MDBoxLayout kivymd.uix.boxlayout.MDBoxLayout
#:import MDDropdownMenu kivymd.uix.menu.MDDropdownMenu
#:import MDDropDownItem kivymd.uix.dropdownitem.MDDropDownItem

<SSimScreen>:
    name: 'ssim'
    bus_list: bus_list
    BoxLayout:
        orientation: "vertical"
        padding: 5
        spacing: 5

        BoxLayout:
            orientation: "horizontal"
            size_hint: (1.0, 0.5)

            Label:
                text: "Project Name:"
                color: C(hex_black)
                size_hint: (0.33, 1.0)

            TextInput:
                text: "unnamed"
                multiline: False
                valign: "center"

        Button:
            text: "save to file"
            on_press: root.write_toml()

        Button:
            text: "read from file"
            on_press: root.read_toml()

        Button:
            text: "select grid model"
            on_press: root.select_grid_model()

        Button:
            text: "select storage"
            on_press: root.open_der_configuration()

        Button:
            text: "configure loads"
            on_press: root.open_load_configuration()

        Button:
            text: "configure metrics"
            on_press: root.open_metric_configuration()

        Button:
            text: "Run"
            on_press: root.do_run_simulation()

        TextInput:
            id: bus_list
            multiline: True

<DERConfigurationScreen>:
    name: "der-config"
    on_enter: root.load_project_data()

    BoxLayout:
        orientation: "vertical"

        BoxLayout:
            orientation: "horizontal"
            padding: 5
<<<<<<< HEAD
            size_hint: (1.0, 0.8)
=======
            height: 1.0
>>>>>>> a18e283b

            BoxLayout:
                orientation: "vertical"
                padding: 5
<<<<<<< HEAD
=======
                height: 0.95
>>>>>>> a18e283b

                ScrollView:
                    size_hint: (1.0, 0.8)
                    MDList:
                        id: ess_list

                Button:
                    size_hint: (1.0, 0.1)
                    text: "New Storage"
                    on_press: root.new_storage()

                Button:
<<<<<<< HEAD
                    id: delete_storage
=======
>>>>>>> a18e283b
                    size_hint: (1.0, 0.1)
                    text: "Delete Storage"

            Button:
                text: "list of PV"


        BoxLayout:
            orientation: "horizontal"
            padding: 5
            spacing: 5
<<<<<<< HEAD
            size_hint: (1.0, 0.2)
=======
>>>>>>> a18e283b

            Button:
                height: 10
                text: "back"
                on_press: root.manager.current = 'ssim'

            Button:
                height: 10
                text: "save"
                # Might need something different here to handle the
                on_press: root.manager.current = 'ssim'


<<<<<<< HEAD
<StorageListitem>:
    LeftCheckBox:
        id: selected

    IconRightWidget:
        id: edit
        icon: "pencil"


<BusListItem>:
=======
<BusListitem>:
>>>>>>> a18e283b

    LeftCheckBox:
        id: selected

<<<<<<< HEAD
<StorageControlConfigurationScreen>:
    name: "configure-storage-controls"
    on_enter: self.set_mode_label_text()

    BoxLayout:
        orientation: "vertical"

        TextFieldPositivePercentage:
            id: min_soc
            hint_text: "Minimum State of Charge (%)"

        TextFieldPositivePercentage:
            id: max_soc
            hint_text: "Maximum State of Charge (%)"

        TextFieldPositivePercentage:
            id: init_soc
            hint_text: "Initial State of Charge (%)"

        Label:
            id: mode_label
            markup: True
            text: "Select a control mode for this storage asset:"
            color: C(hex_black)
            size_hint: (1.0, 0.05)

        BoxLayout:
            orientation: "horizontal"
            size_hint: (1.0, 0.2)

            MDRaisedButton:
                id: droop_mode
                text: "Droop"
                md_bg_color: '#005376'
                on_press: root.set_droop_mode()

            MDRaisedButton:
                id: vv_mode
                text: "Volt-Var"
                md_bg_color: '#005376'
                on_press: root.set_volt_var_mode()

            MDRaisedButton:
                id: vw_mode
                text: "Volt-Watt"
                md_bg_color: '#005376'
                on_press: root.set_volt_watt_mode()

            MDRaisedButton:
                id: var_watt_mode
                text: "Var-Watt"
                md_bg_color: '#005376'
                on_press: root.set_var_watt_mode()

            MDRaisedButton:
                id: vv_vw_mode
                text: "Volt-Var & Volt-Watt"
                md_bg_color: '#005376'
                on_press: root.set_volt_var_and_volt_watt_mode()

            MDRaisedButton:
                id: const_pf_mode
                text: "Constant Power Factor"
                md_bg_color: '#005376'
                on_press: root.set_const_power_factor_mode()

        BoxLayout:
            id: param_box
            orientation: "vertical"
            size_hint: (1.0, 0.7)

        BoxLayout:
            size_hint: (1.0, 0.15)
            orientation: "horizontal"
            Button:
                text: "back"
                on_press: root.cancel()

            Button:
                text: "save"
                on_press: root.save()

=======
>>>>>>> a18e283b

<StorageConfigurationScreen>:
    name: "configure-storage"

    BoxLayout:
        orientation: "vertical"

        BoxLayout:
            orientation: "horizontal"

            BoxLayout:
                orientation: "vertical"

<<<<<<< HEAD
                TextFieldOpenDSSName:
                    id: device_name
                    hint_text: "Device Name"
                    helper_text_mode: "on_error"
                    helper_text: "invalid name"

                BoxLayout:
                    orientation: "vertical"

                    TextFieldPositiveFloat:
                        id: power_input
                        hint_text: "Storage Device Power (kW)"

                    MDScrollView:
                        EditableSetList:
                            id: power_list

                BoxLayout:
                    orientation: "vertical"

                    TextFieldPositiveFloat:
                        id: duration_input
                        hint_text: "Storage Device Duration (hours)"

                    MDScrollView:
                        EditableSetList:
                            id: duration_list

            BoxLayout:
                orientation: "vertical"
                spacing: 10
                MDLabel:
                    text: "Select possible busses"
                    size_hint_y: None
                    height: 0
                MDScrollView:
                    size_hint: (1.0, 1.0)
                    MDList:
                        size_hint_y: None
                        height: 0
                        id: bus_list

                BoxLayout:
                    size_hint: (1.0, 0.06)
                    orientation: "horizontal"
                    MDLabel:
                        id: required_label
                        size_hint_y: None
                        height: 0
                        text: "required?"
                    MDSwitch:
                        id: required
                        size_hint_y: None
                        height: 0
                        active: False

                Button:
                    text: "Edit Control Parameters"
                    size_hint: (1.0, 0.06)
                    on_press: root.edit_control_params()

        BoxLayout:
            size_hint: (1.0, 0.15)
=======
                Label:
                    text: "device name"
                    color: "black"

                TextInput:
                    text: root.ess.name
                    on_text: root.ess.name = self.text
                    multiline: False

                Label:
                    text: "device power (kW)"
                    color: "black"

                BoxLayout:
                    orientation: "horizontal"

                    ScrollView:
                        MDList:
                            id: power_list

                    BoxLayout:
                        orientation: "vertical"

                        TextInput:
                            id: power_input
                            text: ""

                        Button:
                            text: "add power option"
                            on_release: root.add_power(float(power_input.text))

                Label:
                    text: "duration (hours)"
                    color: "black"

                BoxLayout:
                    orientation: "horizontal"

                    ScrollView:
                        MDList:
                            id: duration_list

                    BoxLayout:
                        orientation: "vertical"

                        TextInput:
                            id: duration_input
                            text: ""

                        Button:
                            text: "add duration option"
                            on_release: root.add_duration(float(duration_input.text))

            ScrollView:
                MDList:
                    id: bus_list

        BoxLayout:
            size_hint: (1.0, 0.05)
>>>>>>> a18e283b
            orientation: "horizontal"
            Button:
                text: "back"
                on_press: root.cancel()

            Button:
                text: "save"
                on_press: root.save()


<LoadConfigurationScreen>:
    name: "load-config"

    BoxLayout:
        orientation: "vertical"
<<<<<<< HEAD

        Label:
            id: currMetriclabel
            text: "Defined Metrics"
            size_hint: 1.0, 0.05
            color: 0,0,0,1

        ScrollView:
            MDList:
                id: metriclist
=======
>>>>>>> a18e283b

        Button:
            text: "back"
            on_press: root.manager.current = 'ssim'

<MetricListItem>:

    bus: ' '

    IconRightWidget:
        id: trash_can
        icon: 'trash-can-outline'
        listItem: root

    IconLeftWidget:
        id: left_icon
        icon: 'chart-line'

<BusListItemWithCheckbox>:

    IconRightWidget:
        icon: root.icon

    LeftCheckbox:
        id: check
        listItem: root

<MetricConfigurationScreen>:
    name: "metric-config"

    BoxLayout:
        orientation: "vertical"
<<<<<<< HEAD

        BoxLayout:
            #cols: 3
            orientation: "horizontal"

            BoxLayout:
                orientation: "vertical"

                Label:
                    text: "Class of Metrics to Configure"
                    size_hint: 1.0, 0.05
                    color: 0,0,0,1

                ScrollView:

                    MDList:
                        id: metriclist

                        TwoLineIconListItem:
                            text: "Voltage"
                            secondary_text: "set voltage targets by bus"
                            icon: "plus"
                            on_release: root.configure_voltage_metrics()

                        TwoLineIconListItem:
                            text: "Some other metric values"
                            secondary_text: "set ..."
                            icon: "plus"
                            on_release: root.configure_some_other_metrics()

            BoxLayout:
                orientation: "vertical"

                Label:
                    id: interlabel
                    text: "Metric Objects"
                    size_hint: 1.0, 0.05
                    color: 0,0,0,1

                BoxLayout:
                    orientation: "horizontal"
                    size_hint: None, None
                    size: self.parent.width, 10

                    Button:
                        id: btnSelectAll
                        text: "Select All"
                        size_hint: 0.5, None
                        size: self.parent.width, 10
                        on_release: root.select_all_metric_objects()
                        disabled: True

                    Button:
                        id: btnDeselectAll
                        text: "Deselect All"
                        size_hint: 0.5, None
                        size: self.parent.width, 10
                        on_release: root.deselect_all_metric_objects()
                        disabled: True

                ScrollView:
                    MDList:
                        id: interlist

            BoxLayout:
                orientation: "vertical"

                BoxLayout:
                    id: metricValueBox
                    orientation: "vertical"
                    size_hint: None, None
                    size: self.parent.width, 275
                    disabled: True

                    Label:
                        id: metriclabel
                        text: "Metric Settings"
                        size_hint: None, None
                        size: self.parent.width, 25
                        color: 0,0,0,1

                    TextFieldMultiFloat:
                        hint_text: "Limit Value"
                        id: limitText

                    TextFieldMultiFloat:
                        hint_text: "Objective Value"
                        id: objectiveText

                    Label:
                        id: senselabel
                        text: "Sense"
                        size_hint: None, None
                        size: self.parent.width, 25
                        color: 0,0,0,1

                    MDRaisedButton:
                        id: caller
                        text: "Sense"
                        size_hint: None, None
                        size: self.parent.width, 25
                        on_release: root.drop_sense_menu()

                    Button:
                        id: btnStore
                        text: "store"
                        size_hint: None, None
                        size: self.parent.width, 25
                        on_release: root.store_metrics()
                        disabled: True

                BoxLayout:
                    orientation: "vertical"

                    Label:
                        id: currMetriclabel
                        text: "Defined Metrics"
                        size_hint: 1.0, 0.05
                        color: 0,0,0,1

                    ScrollView:
                        MDList:
                            id: metriclist
=======
>>>>>>> a18e283b

        Button:
            text: "back"
            size_hint: 1.0, 0.05
            on_press: root.manager.current = 'ssim'

<RunSimulationScreen>:
    name: "run-sim"

    BoxLayout:
<<<<<<< HEAD
        orientation: "vertical"
=======
        orientation: "vertical"   
>>>>>>> a18e283b

        BoxLayout:
            orientation: "horizontal"
            padding: 5

            BoxLayout:
                orientation: "vertical"
                padding: 5
                Label:
                    text: "Configurations that will be evaluated:"
                    size_hint_y: None
                    height: 50
                ScrollView:
                    canvas.before:
                        Color:
                            rgba: .5, .5, .5, 1
                        Line:
                            width: 2
                            rectangle: self.x, self.y, self.width, self.height
                    MDList:
                        id: config_list

            BoxLayout:
                orientation: "vertical"
                padding: 5
                spacing: 5
                Label:
                    text: "Total number of configurations 256 (128 completed)"
                    size_hint_y: None
                    height: 50
<<<<<<< HEAD
                Button:
                    text: "View Saved Results"
                Button:
=======
                Button: 
                    text: "View Saved Results"
                Button: 
>>>>>>> a18e283b
                    text: "Resume"
                Button:
                    text: "Remove Configuration"
                Button:
                    text: "Go"
<<<<<<< HEAD
=======
                    on_press: root.run_configurations()
>>>>>>> a18e283b

        Button:
            text: "back"
            size_hint_y: None
            height: 100
            on_press: root.manager.current = 'ssim'

<ListItemWithCheckbox>:
    id: the_list_item
    markup: True

    LeftCheckbox:
        id: check
        active: True
        on_release:
            self.toggle_configuration_check(check)

    IconRightWidget:
        icon: 'trash-can-outline'
        theme_text_color: "Custom"
        text_color: 1, 0, 0, 1
        on_release:
            root.delete_item(the_list_item)

<EditableSetListItem>:

    IconRightWidget:
        id: delete
        icon: "trash-can-outline"


<ListItemWithCheckbox>:
    id: the_list_item
    markup: True

    LeftCheckbox:
        id: check
        active: True

    IconRightWidget:
        icon: 'trash-can-outline'
        theme_text_color: "Custom"
        text_color: 1, 0, 0, 1
        on_release:
            root.delete_item(the_list_item)

<SelectGridDialog>:
    BoxLayout:
        size: root.size
        pos: root.pos
        orientation: "vertical"
        FileChooserListView:
            id: filechooser
            path: "."
            filters: ["*.dss"]

        BoxLayout:
            size_hint_y: None
            height: 30
            Button:
                text: "Cancel"
                on_release: root.cancel()

            Button:
                text: "Load"
                on_release: root.load(filechooser.path, filechooser.selection)

<<<<<<< HEAD
<SelectSSIMTOMLDialog>:
    BoxLayout:
        size: root.size
        pos: root.pos
        orientation: "vertical"
        FileChooserListView:
            id: filechooser
            path: "."
            filters: ["*.toml"]

        BoxLayout:
            size_hint_y: None
            height: 30
            Button:
                text: "Cancel"
                on_release: root.cancel()

            Button:
                text: "Load"
                on_release: root.load(filechooser.path, filechooser.selection)

<NoGridPopupContent>:
    orientation: "vertical"
    Label:
        text: 'A grid model has not yet been selected.  Please return to the main screen and choose a grid model before attempting to set voltage metrics.'
        text_size: self.width, None
        height: self.texture_size[1]

    Button:
        id: dismissBtn
        text: 'Dismiss'
        size_hint: 1, 0.2

    Button:
        id: mainScreenBtn
        text: 'Return to Main Screen'
        size_hint: 1, 0.2

<MessagePopupContent>:
    orientation: "vertical"
    Label:
        id: msg_label
        text_size: self.width, None
        height: self.texture_size[1]

    Button:
        id: dismissBtn
        text: 'Dismiss'
        size_hint: 1, 0.2

<MissingMetricValuesPopupContent>:
    orientation: "vertical"
    Label:
        text: 'Not all metric values have been properly specified.  Be sure to enter numbers for ""Limit"" and ""Objective"" and select a ""Sense"".'
        text_size: self.width, None
        height: self.texture_size[1]

    Button:
        id: dismissBtn
        text: 'Dismiss'
        size_hint: 1, 0.2


<NoGridPopupContent>:
    Label:
        text: 'A grid model has not yet been selected.  Please return to the main screen and choose a grid model before continuing.'
=======
<NoGridPopupContent>:
    Label:
        text: 'A grid model has not yet been selected.  Please return to the main screen and choose a grid model before attempting to run an analysis.'
>>>>>>> a18e283b
        text_size: self.width, None
        height: self.texture_size[1]

    Button:
        id: dismissBtn
        text: 'Dismiss'
        size_hint: 1, 0.2<|MERGE_RESOLUTION|>--- conflicted
+++ resolved
@@ -69,19 +69,11 @@
         BoxLayout:
             orientation: "horizontal"
             padding: 5
-<<<<<<< HEAD
             size_hint: (1.0, 0.8)
-=======
-            height: 1.0
->>>>>>> a18e283b
 
             BoxLayout:
                 orientation: "vertical"
                 padding: 5
-<<<<<<< HEAD
-=======
-                height: 0.95
->>>>>>> a18e283b
 
                 ScrollView:
                     size_hint: (1.0, 0.8)
@@ -94,10 +86,7 @@
                     on_press: root.new_storage()
 
                 Button:
-<<<<<<< HEAD
                     id: delete_storage
-=======
->>>>>>> a18e283b
                     size_hint: (1.0, 0.1)
                     text: "Delete Storage"
 
@@ -109,10 +98,7 @@
             orientation: "horizontal"
             padding: 5
             spacing: 5
-<<<<<<< HEAD
             size_hint: (1.0, 0.2)
-=======
->>>>>>> a18e283b
 
             Button:
                 height: 10
@@ -126,7 +112,6 @@
                 on_press: root.manager.current = 'ssim'
 
 
-<<<<<<< HEAD
 <StorageListitem>:
     LeftCheckBox:
         id: selected
@@ -137,14 +122,10 @@
 
 
 <BusListItem>:
-=======
-<BusListitem>:
->>>>>>> a18e283b
 
     LeftCheckBox:
         id: selected
 
-<<<<<<< HEAD
 <StorageControlConfigurationScreen>:
     name: "configure-storage-controls"
     on_enter: self.set_mode_label_text()
@@ -227,8 +208,6 @@
                 text: "save"
                 on_press: root.save()
 
-=======
->>>>>>> a18e283b
 
 <StorageConfigurationScreen>:
     name: "configure-storage"
@@ -242,7 +221,6 @@
             BoxLayout:
                 orientation: "vertical"
 
-<<<<<<< HEAD
                 TextFieldOpenDSSName:
                     id: device_name
                     hint_text: "Device Name"
@@ -306,67 +284,6 @@
 
         BoxLayout:
             size_hint: (1.0, 0.15)
-=======
-                Label:
-                    text: "device name"
-                    color: "black"
-
-                TextInput:
-                    text: root.ess.name
-                    on_text: root.ess.name = self.text
-                    multiline: False
-
-                Label:
-                    text: "device power (kW)"
-                    color: "black"
-
-                BoxLayout:
-                    orientation: "horizontal"
-
-                    ScrollView:
-                        MDList:
-                            id: power_list
-
-                    BoxLayout:
-                        orientation: "vertical"
-
-                        TextInput:
-                            id: power_input
-                            text: ""
-
-                        Button:
-                            text: "add power option"
-                            on_release: root.add_power(float(power_input.text))
-
-                Label:
-                    text: "duration (hours)"
-                    color: "black"
-
-                BoxLayout:
-                    orientation: "horizontal"
-
-                    ScrollView:
-                        MDList:
-                            id: duration_list
-
-                    BoxLayout:
-                        orientation: "vertical"
-
-                        TextInput:
-                            id: duration_input
-                            text: ""
-
-                        Button:
-                            text: "add duration option"
-                            on_release: root.add_duration(float(duration_input.text))
-
-            ScrollView:
-                MDList:
-                    id: bus_list
-
-        BoxLayout:
-            size_hint: (1.0, 0.05)
->>>>>>> a18e283b
             orientation: "horizontal"
             Button:
                 text: "back"
@@ -382,7 +299,6 @@
 
     BoxLayout:
         orientation: "vertical"
-<<<<<<< HEAD
 
         Label:
             id: currMetriclabel
@@ -393,8 +309,6 @@
         ScrollView:
             MDList:
                 id: metriclist
-=======
->>>>>>> a18e283b
 
         Button:
             text: "back"
@@ -427,7 +341,6 @@
 
     BoxLayout:
         orientation: "vertical"
-<<<<<<< HEAD
 
         BoxLayout:
             #cols: 3
@@ -551,8 +464,6 @@
                     ScrollView:
                         MDList:
                             id: metriclist
-=======
->>>>>>> a18e283b
 
         Button:
             text: "back"
@@ -563,11 +474,7 @@
     name: "run-sim"
 
     BoxLayout:
-<<<<<<< HEAD
-        orientation: "vertical"
-=======
-        orientation: "vertical"   
->>>>>>> a18e283b
+        orientation: "vertical"
 
         BoxLayout:
             orientation: "horizontal"
@@ -598,30 +505,29 @@
                     text: "Total number of configurations 256 (128 completed)"
                     size_hint_y: None
                     height: 50
-<<<<<<< HEAD
                 Button:
                     text: "View Saved Results"
                 Button:
-=======
-                Button: 
-                    text: "View Saved Results"
-                Button: 
->>>>>>> a18e283b
                     text: "Resume"
                 Button:
                     text: "Remove Configuration"
                 Button:
                     text: "Go"
-<<<<<<< HEAD
-=======
                     on_press: root.run_configurations()
->>>>>>> a18e283b
 
         Button:
             text: "back"
             size_hint_y: None
             height: 100
             on_press: root.manager.current = 'ssim'
+
+
+<EditableSetListItem>:
+
+    IconRightWidget:
+        id: delete
+        icon: "trash-can-outline"
+
 
 <ListItemWithCheckbox>:
     id: the_list_item
@@ -640,28 +546,6 @@
         on_release:
             root.delete_item(the_list_item)
 
-<EditableSetListItem>:
-
-    IconRightWidget:
-        id: delete
-        icon: "trash-can-outline"
-
-
-<ListItemWithCheckbox>:
-    id: the_list_item
-    markup: True
-
-    LeftCheckbox:
-        id: check
-        active: True
-
-    IconRightWidget:
-        icon: 'trash-can-outline'
-        theme_text_color: "Custom"
-        text_color: 1, 0, 0, 1
-        on_release:
-            root.delete_item(the_list_item)
-
 <SelectGridDialog>:
     BoxLayout:
         size: root.size
@@ -683,7 +567,6 @@
                 text: "Load"
                 on_release: root.load(filechooser.path, filechooser.selection)
 
-<<<<<<< HEAD
 <SelectSSIMTOMLDialog>:
     BoxLayout:
         size: root.size
@@ -750,11 +633,6 @@
 <NoGridPopupContent>:
     Label:
         text: 'A grid model has not yet been selected.  Please return to the main screen and choose a grid model before continuing.'
-=======
-<NoGridPopupContent>:
-    Label:
-        text: 'A grid model has not yet been selected.  Please return to the main screen and choose a grid model before attempting to run an analysis.'
->>>>>>> a18e283b
         text_size: self.width, None
         height: self.texture_size[1]
 
