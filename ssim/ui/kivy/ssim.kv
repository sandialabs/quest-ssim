--- conflicted
+++ resolved
@@ -290,7 +290,7 @@
             text: "Defined Metrics"
             size_hint: 1.0, 0.05
             color: 0,0,0,1
-                               
+
         ScrollView:
             MDList:
                 id: metriclist
@@ -302,7 +302,7 @@
 <MetricListItem>:
 
     bus: ' '
-    
+
     IconRightWidget:
         id: trash_can
         icon: 'trash-can-outline'
@@ -326,7 +326,6 @@
 
     BoxLayout:
         orientation: "vertical"
-<<<<<<< HEAD
 
         BoxLayout:
             #cols: 3
@@ -359,7 +358,7 @@
 
             BoxLayout:
                 orientation: "vertical"
-                
+
                 Label:
                     id: interlabel
                     text: "Metric Objects"
@@ -370,7 +369,7 @@
                     orientation: "horizontal"
                     size_hint: None, None
                     size: self.parent.width, 10
-                    
+
                     Button:
                         id: btnSelectAll
                         text: "Select All"
@@ -378,7 +377,7 @@
                         size: self.parent.width, 10
                         on_release: root.select_all_metric_objects()
                         disabled: True
-                        
+
                     Button:
                         id: btnDeselectAll
                         text: "Deselect All"
@@ -407,7 +406,7 @@
                         size_hint: None, None
                         size: self.parent.width, 25
                         color: 0,0,0,1
-                        
+
                     Label:
                         id: limitlabel
                         text: "Limit"
@@ -419,7 +418,7 @@
                         id: limitText
                         size_hint: None, None
                         size: self.parent.width, 35
-                        
+
                     Label:
                         id: objectivelabel
                         text: "Objective"
@@ -431,7 +430,7 @@
                         id: objectiveText
                         size_hint: None, None
                         size: self.parent.width, 35
-                        
+
                     Label:
                         id: senselabel
                         text: "Sense"
@@ -445,7 +444,7 @@
                         size_hint: None, None
                         size: self.parent.width, 25
                         on_release: root.drop_sense_menu()
-                        
+
                     Button:
                         id: btnStore
                         text: "store"
@@ -453,9 +452,10 @@
                         size: self.parent.width, 25
                         on_release: root.store_metrics()
                         disabled: True
-            
+
                 BoxLayout:
                     orientation: "vertical"
+        orientation: "vertical"
 
                     Label:
                         id: currMetriclabel
@@ -466,8 +466,6 @@
                     ScrollView:
                         MDList:
                             id: metriclist
-=======
->>>>>>> 6f001f2a
 
         Button:
             text: "back"
@@ -478,7 +476,7 @@
     name: "run-sim"
 
     BoxLayout:
-        orientation: "vertical"   
+        orientation: "vertical"
 
         BoxLayout:
             orientation: "horizontal"
@@ -509,9 +507,9 @@
                     text: "Total number of configurations 256 (128 completed)"
                     size_hint_y: None
                     height: 50
-                Button: 
+                Button:
                     text: "View Saved Results"
-                Button: 
+                Button:
                     text: "Resume"
                 Button:
                     text: "Remove Configuration"
@@ -569,28 +567,22 @@
                 on_release: root.load(filechooser.path, filechooser.selection)
 
 <NoGridPopupContent>:
-<<<<<<< HEAD
     orientation: "vertical"
     Label:
         text: 'A grid model has not yet been selected.  Please return to the main screen and choose a grid model before attempting to set voltage metrics.'
-=======
-    Label:
-        text: 'A grid model has not yet been selected.  Please return to the main screen and choose a grid model before continuing.'
->>>>>>> 6f001f2a
         text_size: self.width, None
         height: self.texture_size[1]
 
     Button:
         id: dismissBtn
         text: 'Dismiss'
-<<<<<<< HEAD
         size_hint: 1, 0.2
 
     Button:
         id: mainScreenBtn
         text: 'Return to Main Screen'
         size_hint: 1, 0.2
-  
+
 <InvalidMetricValuesPopupContent>:
     orientation: "vertical"
     Label:
@@ -602,7 +594,7 @@
         id: dismissBtn
         text: 'Dismiss'
         size_hint: 1, 0.2
-          
+
 <MissingMetricValuesPopupContent>:
     orientation: "vertical"
     Label:
@@ -614,7 +606,15 @@
         id: dismissBtn
         text: 'Dismiss'
         size_hint: 1, 0.2
- 
-=======
-        size_hint: 1, 0.2
->>>>>>> 6f001f2a
+
+
+<NoGridPopupContent>:
+    Label:
+        text: 'A grid model has not yet been selected.  Please return to the main screen and choose a grid model before continuing.'
+        text_size: self.width, None
+        height: self.texture_size[1]
+
+    Button:
+        id: dismissBtn
+        text: 'Dismiss'
+        size_hint: 1, 0.2